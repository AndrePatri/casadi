--- conflicted
+++ resolved
@@ -1,16 +1,9 @@
 from typing import Tuple
 import casadi as cs
-<<<<<<< HEAD
+import panocpy as pa
 from tempfile import TemporaryDirectory
 import os
-from panocpy import load_casadi_problem_with_param
-from panocpy import Problem
 
-=======
-import panocpy as pa
-from tempfile import TemporaryDirectory
-import os 
->>>>>>> 7959d03b
 
 def generate_casadi_problem(
     name: str, f: cs.Function, g: cs.Function, second_order: bool = False
@@ -106,14 +99,13 @@
         )
     return cg, n, m, p
 
-<<<<<<< HEAD
 
 def compile_and_load_problem(
     cgen: cs.CodeGenerator,
     n: int,
     m: int,
     name: str = "PANOC_ALM_problem",
-) -> Problem:
+) -> pa.Problem:
     """Compile the C-code using the given code-generator and load it as a
     panocpy Problem.
 
@@ -125,23 +117,25 @@
 
     :return:   * Problem specification that can be passed to the solvers.
     """
-=======
-def generate_and_compile_casadi_problem(
-    name: str, f: cs.Function, g: cs.Function, second_order: bool = False
-) -> pa.Problem:
-    cgen, n, m, num_p = pa.generate_casadi_problem(name, f, g, second_order)
->>>>>>> 7959d03b
 
     with TemporaryDirectory(prefix="") as tmpdir:
         cfile = cgen.generate(tmpdir)
         sofile = os.path.join(tmpdir, f"{name}.so")
         os.system(f"cc -fPIC -shared -O3 -march=native {cfile} -o {sofile}")
-<<<<<<< HEAD
-        prob = load_casadi_problem_with_param(sofile, n, m)
+        prob = pa.load_casadi_problem_with_param(sofile, n, m)
     return prob
-=======
+
+
+def generate_and_compile_casadi_problem(
+    name: str, f: cs.Function, g: cs.Function, second_order: bool = False
+) -> pa.Problem:
+    cgen, n, m, num_p = pa.generate_casadi_problem(name, f, g, second_order)
+
+    with TemporaryDirectory(prefix="") as tmpdir:
+        cfile = cgen.generate(tmpdir)
+        sofile = os.path.join(tmpdir, f"{name}.so")
+        os.system(f"cc -fPIC -shared -O3 -march=native {cfile} -o {sofile}")
         if num_p > 0:
             return pa.load_casadi_problem_with_param(sofile, n, m)
         else:
-            return pa.load_casadi_problem(sofile, n, m)
->>>>>>> 7959d03b
+            return pa.load_casadi_problem(sofile, n, m)