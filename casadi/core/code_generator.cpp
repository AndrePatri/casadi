/*
 *    This file is part of CasADi.
 *
 *    CasADi -- A symbolic framework for dynamic optimization.
 *    Copyright (C) 2010-2014 Joel Andersson, Joris Gillis, Moritz Diehl,
 *                            K.U. Leuven. All rights reserved.
 *    Copyright (C) 2011-2014 Greg Horn
 *
 *    CasADi is free software; you can redistribute it and/or
 *    modify it under the terms of the GNU Lesser General Public
 *    License as published by the Free Software Foundation; either
 *    version 3 of the License, or (at your option) any later version.
 *
 *    CasADi is distributed in the hope that it will be useful,
 *    but WITHOUT ANY WARRANTY; without even the implied warranty of
 *    MERCHANTABILITY or FITNESS FOR A PARTICULAR PURPOSE.  See the GNU
 *    Lesser General Public License for more details.
 *
 *    You should have received a copy of the GNU Lesser General Public
 *    License along with CasADi; if not, write to the Free Software
 *    Foundation, Inc., 51 Franklin Street, Fifth Floor, Boston, MA  02110-1301  USA
 *
 */



#include "code_generator.hpp"
#include "function_internal.hpp"
#include "convexify.hpp"
#include <casadi_runtime_str.h>
#include <iomanip>

namespace casadi {

  CodeGenerator::CodeGenerator(const std::string& name, const Dict& opts) {
    // Default options
    this->verbose = true;
    this->verbose_runtime = false;
    this->mex = false;
    this->cpp = false;
    this->main = false;
    this->casadi_real_type = "double";
    this->casadi_int_type = CASADI_INT_TYPE_STR;
    this->codegen_scalars = false;
    this->with_header = false;
    this->with_mem = false;
    this->with_export = true;
    this->with_import = false;
    this->include_math = true;
    this->infinity = "INFINITY";
    this->nan = "NAN";
    this->real_min = "";
    bool prefix_set = false;
    this->prefix = "";
    avoid_stack_ = false;
    indent_ = 2;

    // Read options
    for (auto&& e : opts) {
      if (e.first=="verbose") {
        this->verbose = e.second;
      } else if (e.first=="verbose_runtime") {
        this->verbose_runtime = e.second;
      } else if (e.first=="mex") {
        this->mex = e.second;
      } else if (e.first=="cpp") {
        this->cpp = e.second;
      } else if (e.first=="main") {
        this->main = e.second;
      } else if (e.first=="casadi_real") {
        this->casadi_real_type = e.second.to_string();
      }  else if (e.first=="casadi_int") {
        this->casadi_int_type = e.second.to_string();
      } else if (e.first=="codegen_scalars") {
        this->codegen_scalars = e.second;
      } else if (e.first=="with_header") {
        this->with_header = e.second;
      } else if (e.first=="with_mem") {
        this->with_mem = e.second;
      } else if (e.first=="with_export") {
        this->with_export = e.second;
      } else if (e.first=="with_import") {
        this->with_import = e.second;
      } else if (e.first=="include_math") {
        this->include_math = e.second;
      } else if (e.first=="infinity") {
        this->infinity = e.second.to_string();
      } else if (e.first=="nan") {
        this->nan = e.second.to_string();
      } else if (e.first=="real_min") {
        this->real_min = e.second.to_string();
      } else if (e.first=="indent") {
        indent_ = e.second;
        casadi_assert_dev(indent_>=0);
      } else if (e.first=="avoid_stack") {
        avoid_stack_ = e.second;
      } else if (e.first=="prefix") {
        this->prefix = e.second.to_string();
        prefix_set = true;
      } else {
        casadi_error("Unrecognized option: " + str(e.first));
      }
    }

    // If real_min is not specified, make an educated guess
    if (this->real_min.empty()) {
      std::stringstream ss;
      ss << std::scientific << std::setprecision(std::numeric_limits<double>::digits10 + 1);
      if (casadi_real_type=="float") {
        ss << std::numeric_limits<float>::min();
        this->real_min = ss.str();
      } else if (casadi_real_type=="double") {
        ss << std::numeric_limits<double>::min();
        this->real_min = ss.str();
      } else {
        this->real_min = "<NOT SPECIFIED>";
      }
    }

    // Start at new line with no indentation
    newline_ = true;
    current_indent_ = 0;

    // Start off without the need for thread-local memory
    needs_mem_ = false;

    // Divide name into base and suffix (if any)
    std::string::size_type dotpos = name.rfind('.');
    if (dotpos==std::string::npos) {
      this->name = name;
      this->suffix = this->cpp ? ".cpp" : ".c";
    } else {
      this->name = name.substr(0, dotpos);
      this->suffix = name.substr(dotpos);
    }

    // Symbol prefix
    if (this->with_export) dll_export = "CASADI_SYMBOL_EXPORT ";
    if (this->with_import) dll_import = "CASADI_SYMBOL_IMPORT ";

    // Make sure that the base name is sane
    casadi_assert_dev(Function::check_name(this->name));

    // Includes needed
    if (this->include_math) add_include("math.h");
    if (this->main) add_include("stdio.h");

    // Mex and main need string.h
    if (this->mex || this->main) {
      add_include("string.h");
    }

    // Mex
    if (this->mex) {
      add_include("mex.h", false, "MATLAB_MEX_FILE");
    }

    // Memory struct entry point
    if (this->with_mem) {
      this->header << "#include <casadi/mem.h>\n";
    }

    // Use name as default prefix
    if (!prefix_set) {
      this->prefix = this->name;
    }

  }

  void CodeGenerator::scope_enter() {
    local_variables_.clear();
    local_default_.clear();
  }

  void CodeGenerator::scope_exit() {
    // Order local variables
    std::map<std::string, std::set<std::pair<std::string, std::string>>> local_variables_by_type;
    for (auto&& e : local_variables_) {
      local_variables_by_type[e.second.first].insert(std::make_pair(e.first, e.second.second));
    }

    // Codegen local variables
    for (auto&& e : local_variables_by_type) {
      body << "  " << e.first;
      for (auto it=e.second.begin(); it!=e.second.end(); ++it) {
        body << (it==e.second.begin() ? " " : ", ") << it->second << it->first;
        // Insert definition, if any
        auto k=local_default_.find(it->first);
        if (k!=local_default_.end()) body << "=" << k->second;
      }
      body << ";\n";
    }
  }

  std::string CodeGenerator::add_dependency(const Function& f) {
    // Quick return if it already exists
    for (auto&& e : added_functions_) if (e.f==f) return e.codegen_name;

    // Give it a name
    std::string fname = shorthand("f" + str(added_functions_.size()));

    // Add to list of functions
    added_functions_.push_back({f, fname});

    // Generate declarations
    f->codegen_declarations(*this);

    // Print to file
    f->codegen(*this, fname);

    // Codegen reference count functions, if needed
    if (f->has_refcount_) {
      // Increase reference counter
      *this << "void " << fname << "_incref(void) {\n";
      f->codegen_incref(*this);
      *this << "}\n\n";

      // Decrease reference counter
      *this << "void " << fname << "_decref(void) {\n";
      f->codegen_decref(*this);
      *this << "}\n\n";
    }

    bool fun_needs_mem = !f->codegen_mem_type().empty();
    needs_mem_ |= fun_needs_mem;

    if (fun_needs_mem) {
      // Alloc memory
      *this << "int " << fname << "_alloc_mem(void) {\n";
      flush(this->body);
      scope_enter();
      f->codegen_alloc_mem(*this);
      scope_exit();
      *this << "}\n\n";

      // Initialize memory
      *this << "int " << fname << "_init_mem(int mem) {\n";
      flush(this->body);
      scope_enter();
      f->codegen_init_mem(*this);
      scope_exit();
      *this << "}\n\n";

      // Clear memory
      *this << "void " << fname << "_free_mem(int mem) {\n";
      flush(this->body);
      scope_enter();
      f->codegen_free_mem(*this);
      scope_exit();
      *this << "}\n\n";

      // Checkout
      *this << "int " << fname << "_checkout(void) {\n";
      flush(this->body);
      scope_enter();
      f->codegen_checkout(*this);
      scope_exit();
      *this << "}\n\n";

      // Clear memory
      *this << "void " << fname << "_release(int mem) {\n";
      flush(this->body);
      scope_enter();
      f->codegen_release(*this);
      scope_exit();
      *this << "}\n\n";

    }

    // Flush to body
    flush(this->body);

    return fname;
  }

    void CodeGenerator::add(const Function& f, bool with_jac_sparsity) {
    // Add if not already added
    std::string codegen_name = add_dependency(f);

    // Define function
    *this << declare(f->signature(f.name())) << "{\n"
          << "return " << codegen_name <<  "(arg, res, iw, w, mem);\n"
          << "}\n\n";

    // Generate meta information
    f->codegen_meta(*this);

    // Generate Jacobian sparsity information
    if (with_jac_sparsity) {
      // Generate/get Jacobian sparsity
      std::vector<Sparsity> jac = f.jac_sparsity();
      // Code generate the sparsity pattern
      add_io_sparsities("jac_" + f.name(), f->sparsity_in_, jac);

      // Flush buffers
      flush(this->body);
    }

    // Add to list of exposed symbols
    this->exposed_fname.push_back(f.name());
  }

  std::string CodeGenerator::dump() {
    std::stringstream s;
    dump(s);
    return s.str();
  }

  void CodeGenerator::file_open(std::ofstream& f, const std::string& name) const {
    // Open a file for writing
    f.open(name);

    // Print header
    f << "/* This file was automatically generated by CasADi.\n"
      << "   The CasADi copyright holders make no ownership claim of its contents. */\n";

    // C linkage
    if (!this->cpp) {
      f << "#ifdef __cplusplus\n"
        << "extern \"C\" {\n"
        << "#endif\n\n";
    }
  }

  void CodeGenerator::file_close(std::ofstream& f) const {
    // C linkage
    if (!this->cpp) {
      f << "#ifdef __cplusplus\n"
        << "} /* extern \"C\" */\n"
        << "#endif\n";
    }

    // Close file(s)
    f.close();
  }

  void CodeGenerator::generate_casadi_real(std::ostream &s) const {
    s << "#ifndef casadi_real\n"
      << "#define casadi_real " << this->casadi_real_type << std::endl
      << "#endif\n\n";
  }

  void  CodeGenerator::generate_export_symbol(std::ostream &s) const {
      s << "/* Symbol visibility in DLLs */\n"
      << "#ifndef CASADI_SYMBOL_EXPORT\n"
      << "  #if defined(_WIN32) || defined(__WIN32__) || defined(__CYGWIN__)\n"
      << "    #if defined(STATIC_LINKED)\n"
      << "      #define CASADI_SYMBOL_EXPORT\n"
      << "    #else\n"
      << "      #define CASADI_SYMBOL_EXPORT __declspec(dllexport)\n"
      << "    #endif\n"
      << "  #elif defined(__GNUC__) && defined(GCC_HASCLASSVISIBILITY)\n"
      << "    #define CASADI_SYMBOL_EXPORT __attribute__ ((visibility (\"default\")))\n"
      << "  #else"  << std::endl
      << "    #define CASADI_SYMBOL_EXPORT\n"
      << "  #endif\n"
      << "#endif\n\n";
  }

  void  CodeGenerator::generate_import_symbol(std::ostream &s) const {
      s << "/* Symbol visibility in DLLs */\n"
      << "#ifndef CASADI_SYMBOL_IMPORT\n"
      << "  #if defined(_WIN32) || defined(__WIN32__) || defined(__CYGWIN__)\n"
      << "    #if defined(STATIC_LINKED)\n"
      << "      #define CASADI_SYMBOL_IMPORT\n"
      << "    #else\n"
      << "      #define CASADI_SYMBOL_IMPORT __declspec(dllimport)\n"
      << "    #endif\n"
      << "  #elif defined(__GNUC__) && defined(GCC_HASCLASSVISIBILITY)\n"
      << "    #define CASADI_SYMBOL_IMPORT __attribute__ ((visibility (\"default\")))\n"
      << "  #else"  << std::endl
      << "    #define CASADI_SYMBOL_IMPORT\n"
      << "  #endif\n"
      << "#endif\n\n";
  }

  void CodeGenerator::generate_casadi_int(std::ostream &s) const {
    s << "#ifndef casadi_int\n"
      << "#define casadi_int " << this->casadi_int_type << std::endl
      << "#endif\n\n";
  }

  std::string CodeGenerator::generate(const std::string& prefix) {
    // Throw an error if the prefix contains the filename, since since syntax
    // has changed
    casadi_assert(prefix.find(this->name + this->suffix)==std::string::npos,
       "The signature of CodeGenerator::generate has changed. "
       "Instead of providing the filename, only provide the prefix.");

    // Create c file
    std::ofstream s;
    std::string fullname = prefix + this->name + this->suffix;
    file_open(s, fullname);

    // Dump code to file
    dump(s);

    // Mex entry point
    if (this->mex) generate_mex(s);

    // Main entry point
    if (this->main) generate_main(s);

    // Finalize file
    file_close(s);

    // Generate header
    if (this->with_header) {
      // Create a header file
      file_open(s, prefix + this->name + ".h");

      // Define the casadi_real type (typically double)
      generate_casadi_real(s);

      // Define the casadi_int type
      generate_casadi_int(s);

      // Generate export symbol macros
      if (this->with_import) generate_import_symbol(s);

      // Add declarations
      s << this->header.str();

      // Finalize file
      file_close(s);
    }
    return fullname;
  }

  void CodeGenerator::generate_mex(std::ostream &s) const {
    // Begin conditional compilation
    s << "#ifdef MATLAB_MEX_FILE\n";

    // Function prototype
    if (this->cpp) s << "extern \"C\"\n"; // C linkage
    s << "void mexFunction(int resc, mxArray *resv[], int argc, const mxArray *argv[]) {"
      << std::endl;

    // Create a buffer
    size_t buf_len = 0;
    for (casadi_int i=0; i<exposed_fname.size(); ++i) {
      buf_len = std::max(buf_len, exposed_fname[i].size());
    }
    s << "  char buf[" << (buf_len+1) << "];\n";

    // Read std::string argument
    s << "  int buf_ok = argc > 0 && !mxGetString(*argv, buf, sizeof(buf));\n";

    // Create switch
    s << "  if (!buf_ok) {\n";
    // Allow stringless call when unambiguous
    if (exposed_fname.size()==1) {
      s << "    mex_" << exposed_fname[0] << "(resc, resv, argc, argv);\n"
        << "    return;\n";
    } else {
      s << "    /* name error */\n";
    }
    for (casadi_int i=0; i<exposed_fname.size(); ++i) {
      s << "  } else if (strcmp(buf, \"" << exposed_fname[i] << "\")==0) {\n"
        << "    mex_" << exposed_fname[i] << "(resc, resv, argc-1, argv+1);\n"
        << "    return;\n";
    }
    s << "  }\n";

    // Error
    s << "  mexErrMsgTxt(\"First input should be a command string. Possible values:";
    for (casadi_int i=0; i<exposed_fname.size(); ++i) {
      s << " '" << exposed_fname[i] << "'";
    }
    s << "\");\n";

    // End conditional compilation and function
    s << "}\n"
         << "#endif\n";
  }

  void CodeGenerator::generate_main(std::ostream &s) const {
    s << "int main(int argc, char* argv[]) {\n";

    // Create switch
    s << "  if (argc<2) {\n"
      << "    /* name error */\n";
    for (casadi_int i=0; i<exposed_fname.size(); ++i) {
      s << "  } else if (strcmp(argv[1], \"" << exposed_fname[i] << "\")==0) {\n"
        << "    return main_" << exposed_fname[i] << "(argc-2, argv+2);\n";
    }
    s << "  }\n";

    // Error
    s << "  fprintf(stderr, \"First input should be a command string. Possible values:";
    for (casadi_int i=0; i<exposed_fname.size(); ++i) {
      s << " '" << exposed_fname[i] << "'";
    }
    s << "\\n";
    s << "Note: you may use function.generate_input to create a command string.";
    s << "\\n\");\n";

    // End main
    s << "  return 1;\n"
      << "}\n";
  }

  void CodeGenerator::define_rom_double(const void* id, casadi_int size) {
    auto it = file_scope_double_.find(id);
    casadi_assert(it==file_scope_double_.end(), "Already defined.");
    shorthand("rd" + str(file_scope_double_.size()));
    file_scope_double_[id] = size;
  }

  std::string CodeGenerator::rom_double(const void* id) const {
    auto it = file_scope_double_.find(id);
    casadi_assert(it!=file_scope_double_.end(), "Not defined.");
    casadi_int size = std::distance(file_scope_double_.begin(), it);
    return "casadi_rd" + str(size);
  }

  void CodeGenerator::define_rom_integer(const void* id, casadi_int size) {
    auto it = file_scope_double_.find(id);
    casadi_assert(it==file_scope_double_.end(), "Already defined.");
    shorthand("ri" + str(file_scope_double_.size()));
    file_scope_double_[id] = size;
  }

  std::string CodeGenerator::rom_integer(const void* id) const {
    auto it = file_scope_double_.find(id);
    casadi_assert(it!=file_scope_double_.end(), "Not defined.");
    casadi_int size = std::distance(file_scope_double_.begin(), it);
    return "casadi_ri" + str(size);
  }

  void CodeGenerator::dump(std::ostream& s) {
    // Consistency check
    casadi_assert_dev(current_indent_ == 0);

    // Prefix internal symbols to avoid symbol collisions
    s << "/* How to prefix internal symbols */\n"
      << "#ifdef CASADI_CODEGEN_PREFIX\n"
      << "  #define CASADI_NAMESPACE_CONCAT(NS, ID) _CASADI_NAMESPACE_CONCAT(NS, ID)\n"
      << "  #define _CASADI_NAMESPACE_CONCAT(NS, ID) NS ## ID\n"
      << "  #define CASADI_PREFIX(ID) CASADI_NAMESPACE_CONCAT(CODEGEN_PREFIX, ID)\n"
      << "#else\n"
      << "  #define CASADI_PREFIX(ID) " << this->prefix << "_ ## ID\n"
      << "#endif\n\n";

    s << this->includes.str();
    s << std::endl;

    // Numeric types after includes: may depend on them. e.g. mex type
    // Real type (usually double)
    generate_casadi_real(s);

    // Integer type (usually long long)
    generate_casadi_int(s);

    if (needs_mem_) {
      s << "#ifndef CASADI_MAX_NUM_THREADS\n";
      s << "#define CASADI_MAX_NUM_THREADS 1\n";
      s << "#endif\n\n";
    }

    // casadi/mem after numeric types to define derived types
    // Memory struct entry point
    if (this->with_mem) {
      s << "#include <casadi/mem.h>\n" << std::endl;
    }

    // Macros
    if (!added_shorthands_.empty()) {
      s << "/* Add prefix to internal symbols */\n";
      for (auto&& i : added_shorthands_) {
        s << "#define " << "casadi_" << i <<  " CASADI_PREFIX(" << i <<  ")\n";
      }
      s << std::endl;
    }

    if (this->with_export) generate_export_symbol(s);

    // Check if inf/nan is needed
    for (const auto& d : double_constants_) {
      for (double e : d) {
        if (isinf(e)) add_auxiliary(AUX_INF);
        if (isnan(e)) add_auxiliary(AUX_NAN);
      }
    }

    // Codegen auxiliary functions
    s << this->auxiliaries.str();

    // Print integer constants
    if (!integer_constants_.empty()) {
      for (casadi_int i=0; i<integer_constants_.size(); ++i) {
        print_vector(s, "casadi_s" + str(i), integer_constants_[i]);
      }
      s << std::endl;
    }

    // Print double constants
    if (!double_constants_.empty()) {
      for (casadi_int i=0; i<double_constants_.size(); ++i) {
        print_vector(s, "casadi_c" + str(i), double_constants_[i]);
      }
      s << std::endl;
    }

    // Print file scope double work
    if (!file_scope_double_.empty()) {
      casadi_int i=0;
      for (const auto& it : file_scope_double_) {
        s << "static casadi_real casadi_rd" + str(i++) + "[" + str(it.second) + "];\n";
      }
      s << std::endl;
    }

    // Print file scope integer work
    if (!file_scope_integer_.empty()) {
      casadi_int i=0;
      for (const auto& it : file_scope_integer_) {
        s << "static casadi_real casadi_ri" + str(i++) + "[" + str(it.second) + "];\n";
      }
      s << std::endl;
    }

    // External function declarations
    if (!added_externals_.empty()) {
      s << "/* External functions */\n";
      for (auto&& i : added_externals_) {
        s << i << std::endl;
      }
      s << std::endl << std::endl;
    }

    // Codegen body
    s << this->body.str();

    // End with new line
    s << std::endl;
  }

  std::string CodeGenerator::work(casadi_int n, casadi_int sz) const {
    if (n<0 || sz==0) {
      return "0";
    } else if (sz==1 && !this->codegen_scalars) {
      return "(&w" + str(n) + ")";
    } else {
      return "w" + str(n);
    }
  }

  std::string CodeGenerator::workel(casadi_int n) const {
    if (n<0) return "0";
    std::stringstream s;
    if (this->codegen_scalars) s << "*";
    s << "w" << n;
    return s.str();
  }

  std::string CodeGenerator::array(const std::string& type, const std::string& name, casadi_int len,
                                   const std::string& def) {
    std::stringstream s;
    s << type << " ";
    if (len==0) {
      s << "*" << name << " = 0";
    } else {
      s << name << "[" << len << "]";
      if (!def.empty()) s << " = " << def;
    }
    s << ";\n";
    return s.str();
  }

  void CodeGenerator::print_vector(std::ostream &s, const std::string& name,
      const std::vector<casadi_int>& v) {
    s << array("static const casadi_int", name, v.size(), initializer(v));
  }

  void CodeGenerator::print_vector(std::ostream &s, const std::string& name,
                                  const std::vector<double>& v) {
    s << array("static const casadi_real", name, v.size(), initializer(v));
  }

  std::string CodeGenerator::print_op(casadi_int op, const std::string& a0) {
    switch (op) {
      case OP_FABS:
        add_auxiliary(AUX_FABS);
        return "casadi_fabs("+a0+")";
      case OP_SQ:
        add_auxiliary(AUX_SQ);
        return "casadi_sq("+a0+")";
      case OP_SIGN:
        add_auxiliary(AUX_SIGN);
        return "casadi_sign("+a0+")";
      case OP_LOG1P:
        add_auxiliary(AUX_LOG1P);
        return "casadi_log1p("+a0+")";
      case OP_EXPM1:
        add_auxiliary(AUX_EXPM1);
        return "casadi_expm1("+a0+")";
      default:
        return casadi_math<double>::print(op, a0);
    }
  }
  std::string CodeGenerator::print_op(casadi_int op, const std::string& a0, const std::string& a1) {
    switch (op) {
      case OP_FMIN:
        add_auxiliary(AUX_FMIN);
        return "casadi_fmin("+a0+","+a1+")";
      case OP_FMAX:
        add_auxiliary(AUX_FMAX);
        return "casadi_fmax("+a0+","+a1+")";
      case OP_HYPOT:
        add_auxiliary(AUX_HYPOT);
        return "casadi_hypot("+a0+","+a1+")";
      default:
        return casadi_math<double>::print(op, a0, a1);
    }
  }

  void CodeGenerator::add_include(const std::string& new_include, bool relative_path,
                                 const std::string& use_ifdef) {
    // Register the new element
    bool added = added_includes_.insert(new_include).second;

    // Quick return if it already exists
    if (!added) return;

    // Ifdef opening
    if (!use_ifdef.empty()) this->includes << "#ifdef " << use_ifdef << std::endl;

    // Print to the header section
    if (relative_path) {
      this->includes << "#include \"" << new_include << "\"\n";
    } else {
      this->includes << "#include <" << new_include << ">\n";
    }

    // Ifdef closing
    if (!use_ifdef.empty()) this->includes << "#endif\n";
  }

  std::string CodeGenerator::
  operator()(const Function& f, const std::string& arg,
             const std::string& res, const std::string& iw,
             const std::string& w) {
    std::string name = add_dependency(f);
    bool needs_mem = !f->codegen_mem_type().empty();
    if (needs_mem) {
      std::string mem = "mid";
      local("flag", "int");
      local(mem, "int");
      *this << mem << " = " << name << "_checkout();\n";
      *this << "if (" << mem << "<0) return 1;\n";
      *this << "flag = " + name + "(" + arg + ", " + res + ", "
              + iw + ", " + w + ", " << mem << ");\n";
      *this << name << "_release(" << mem << ");\n";
      return "flag";
    } else {
      return name + "(" + arg + ", " + res + ", "
              + iw + ", " + w + ", 0)";
    }
  }

  void CodeGenerator::add_external(const std::string& new_external) {
    added_externals_.insert(new_external);
  }

  std::string CodeGenerator::shorthand(const std::string& name) const {
    casadi_assert(added_shorthands_.count(name), "No such macro: " + name);
    return "casadi_" + name;
  }

  std::string CodeGenerator::shorthand(const std::string& name, bool allow_adding) {
    bool added = added_shorthands_.insert(name).second;
    if (!allow_adding) {
      casadi_assert(added, "Duplicate macro: " + name);
    }
    return "casadi_" + name;
  }

  casadi_int CodeGenerator::add_sparsity(const Sparsity& sp) {
    return get_constant(sp, true);
  }

  std::string CodeGenerator::sparsity(const Sparsity& sp) {
    return shorthand("s" + str(add_sparsity(sp)));
  }

  casadi_int CodeGenerator::get_sparsity(const Sparsity& sp) const {
    return const_cast<CodeGenerator&>(*this).get_constant(sp, false);
  }

  size_t CodeGenerator::hash(const std::vector<double>& v) {
    // Calculate a hash value for the vector
    std::size_t seed=0;
    if (!v.empty()) {
      casadi_assert_dev(sizeof(double) % sizeof(size_t)==0);
      const casadi_int int_len = v.size()*(sizeof(double)/sizeof(size_t));
      const size_t* int_v = reinterpret_cast<const size_t*>(&v.front());
      for (size_t i=0; i<int_len; ++i) {
        hash_combine(seed, int_v[i]);
      }
    }
    return seed;
  }

  size_t CodeGenerator::hash(const std::vector<casadi_int>& v) {
    size_t seed=0;
    hash_combine(seed, v);
    return seed;
  }

  casadi_int CodeGenerator::get_constant(const std::vector<double>& v, bool allow_adding) {
    // Hash the vector
    size_t h = hash(v);

    // Try to locate it in already added constants
    auto eq = added_double_constants_.equal_range(h);
    for (auto i=eq.first; i!=eq.second; ++i) {
      if (equal(v, double_constants_[i->second])) return i->second;
    }

    if (allow_adding) {
      // Add to constants
      casadi_int ind = double_constants_.size();
      double_constants_.push_back(v);
      added_double_constants_.insert(std::make_pair(h, ind));
      return ind;
    } else {
      casadi_error("Constant not found");
      return -1;
    }
  }

  casadi_int CodeGenerator::get_constant(const std::vector<casadi_int>& v, bool allow_adding) {
    // Hash the vector
    size_t h = hash(v);

    // Try to locate it in already added constants
    std::pair<std::multimap<size_t, size_t>::iterator, std::multimap<size_t, size_t>::iterator> eq =
      added_integer_constants_.equal_range(h);
    for (std::multimap<size_t, size_t>::iterator i=eq.first; i!=eq.second; ++i) {
      if (equal(v, integer_constants_[i->second])) return i->second;
    }

    if (allow_adding) {
      // Add to constants
      casadi_int ind = integer_constants_.size();
      integer_constants_.push_back(v);
      added_integer_constants_.insert(std::pair<size_t, size_t>(h, ind));
      return ind;
    } else {
      casadi_error("Constant not found");
      return -1;
    }
  }

  std::string CodeGenerator::constant(const std::vector<casadi_int>& v) {
    return shorthand("s" + str(get_constant(v, true)));
  }

  void CodeGenerator::constant_copy(
      const std::string& name, const std::vector<casadi_int>& v, const std::string& type) {
    std::string ref = constant(v);
    if (!v.empty()) {
      local(name+"[" + str(v.size()) + "]", type);
    } else {
      local(name, type, "*");
    }
    if (!v.empty()) {
      local("i", type);
      (*this) << "for (i=0;i<" << v.size() << ";++i) " + name + "[i] = " + ref + "[i];\n";
    } else {
      init_local(name, "0");
    }
  }

  std::string CodeGenerator::constant(const std::vector<double>& v) {
    return shorthand("c" + str(get_constant(v, true)));
  }

  void CodeGenerator::add_auxiliary(Auxiliary f, const std::vector<std::string>& inst) {
    // Look for existing instantiations
    auto f_match = added_auxiliaries_.equal_range(f);
    // Look for duplicates
    for (auto it=f_match.first; it!=f_match.second; ++it) {
      if (it->second==inst) return;
    }
    added_auxiliaries_.insert(std::make_pair(f, inst));

    // Add the appropriate function
    switch (f) {
    case AUX_COPY:
      this->auxiliaries << sanitize_source(casadi_copy_str, inst);
      break;
    case AUX_SWAP:
      this->auxiliaries << sanitize_source(casadi_swap_str, inst);
      break;
    case AUX_SCAL:
      this->auxiliaries << sanitize_source(casadi_scal_str, inst);
      break;
    case AUX_AXPY:
      this->auxiliaries << sanitize_source(casadi_axpy_str, inst);
      break;
    case AUX_DOT:
      this->auxiliaries << sanitize_source(casadi_dot_str, inst);
      break;
    case AUX_BILIN:
      this->auxiliaries << sanitize_source(casadi_bilin_str, inst);
      break;
    case AUX_RANK1:
      this->auxiliaries << sanitize_source(casadi_rank1_str, inst);
      break;
    case AUX_IAMAX:
      this->auxiliaries << sanitize_source(casadi_iamax_str, inst);
      break;
    case AUX_INTERPN:
      add_auxiliary(AUX_INTERPN_WEIGHTS);
      add_auxiliary(AUX_INTERPN_INTERPOLATE);
      add_auxiliary(AUX_FLIP, {});
      add_auxiliary(AUX_CLEAR);
      add_auxiliary(AUX_CLEAR, {"casadi_int"});
      this->auxiliaries << sanitize_source(casadi_interpn_str, inst);
      break;
    case AUX_INTERPN_GRAD:
      add_auxiliary(AUX_INTERPN);
      this->auxiliaries << sanitize_source(casadi_interpn_grad_str, inst);
      break;
    case AUX_DE_BOOR:
      this->auxiliaries << sanitize_source(casadi_de_boor_str, inst);
      break;
    case AUX_ND_BOOR_EVAL:
      add_auxiliary(AUX_DE_BOOR);
      add_auxiliary(AUX_FILL);
      add_auxiliary(AUX_FILL, {"casadi_int"});
      add_auxiliary(AUX_CLEAR);
      add_auxiliary(AUX_CLEAR, {"casadi_int"});
      add_auxiliary(AUX_LOW);
      this->auxiliaries << sanitize_source(casadi_nd_boor_eval_str, inst);
      break;
    case AUX_FLIP:
      this->auxiliaries << sanitize_source(casadi_flip_str, inst);
      break;
    case AUX_LOW:
      this->auxiliaries << sanitize_source(casadi_low_str, inst);
      break;
    case AUX_INTERPN_WEIGHTS:
      add_auxiliary(AUX_LOW);
      this->auxiliaries << sanitize_source(casadi_interpn_weights_str, inst);
      break;
    case AUX_INTERPN_INTERPOLATE:
      this->auxiliaries << sanitize_source(casadi_interpn_interpolate_str, inst);
      break;
    case AUX_NORM_1:
      this->auxiliaries << sanitize_source(casadi_norm_1_str, inst);
      break;
    case AUX_NORM_2:
      add_auxiliary(AUX_DOT);
      this->auxiliaries << sanitize_source(casadi_norm_2_str, inst);
      break;
    case AUX_NORM_INF:
      add_auxiliary(AUX_FMAX);
      this->auxiliaries << sanitize_source(casadi_norm_inf_str, inst);
      break;
    case AUX_CLEAR:
      this->auxiliaries << sanitize_source(casadi_clear_str, inst);
      break;
    case AUX_FILL:
      this->auxiliaries << sanitize_source(casadi_fill_str, inst);
      break;
    case AUX_MV:
      this->auxiliaries << sanitize_source(casadi_mv_str, inst);
      break;
    case AUX_MV_DENSE:
      this->auxiliaries << sanitize_source(casadi_mv_dense_str, inst);
      break;
    case AUX_MTIMES:
      this->auxiliaries << sanitize_source(casadi_mtimes_str, inst);
      break;
    case AUX_TRILSOLVE:
      this->auxiliaries << sanitize_source(casadi_trilsolve_str, inst);
      break;
    case AUX_TRIUSOLVE:
      this->auxiliaries << sanitize_source(casadi_triusolve_str, inst);
      break;
    case AUX_PROJECT:
      this->auxiliaries << sanitize_source(casadi_project_str, inst);
      break;
    case AUX_TRI_PROJECT:
      this->auxiliaries << sanitize_source(casadi_tri_project_str, inst);
      break;
    case AUX_DENSIFY:
      add_auxiliary(AUX_CLEAR);
      add_auxiliary(AUX_CAST);
      {
        std::vector<std::string> inst2 = inst;
        if (inst.size()==1) inst2.push_back(inst[0]);
        this->auxiliaries << sanitize_source(casadi_densify_str, inst2);
      }
      break;
    case AUX_SPARSIFY:
      add_auxiliary(AUX_CAST);
      {
        std::vector<std::string> inst2 = inst;
        if (inst.size()==1) inst2.push_back(inst[0]);
        this->auxiliaries << sanitize_source(casadi_sparsify_str, inst2);
      }
      break;
    case AUX_TRANS:
      this->auxiliaries << sanitize_source(casadi_trans_str, inst);
      break;
    case AUX_TO_MEX:
      add_auxiliary(AUX_TO_DOUBLE);
      this->auxiliaries << "#ifdef MATLAB_MEX_FILE\n"
                        << sanitize_source(casadi_to_mex_str, inst)
                        << "#endif\n\n";
      break;
    case AUX_FROM_MEX:
      add_auxiliary(AUX_FILL);
      this->auxiliaries << "#ifdef MATLAB_MEX_FILE\n"
                        << sanitize_source(casadi_from_mex_str, inst)
                        << "#endif\n\n";
      break;
    case AUX_FINITE_DIFF:
      add_auxiliary(AUX_FMAX);
      this->auxiliaries << sanitize_source(casadi_finite_diff_str, inst);
      break;
    case AUX_QR:
      add_auxiliary(AUX_IF_ELSE);
      add_auxiliary(AUX_SCAL);
      add_auxiliary(AUX_DOT);
      add_auxiliary(AUX_CLEAR);
      this->auxiliaries << sanitize_source(casadi_qr_str, inst);
      break;
    case AUX_LSQR:
      add_auxiliary(AUX_COPY);
      add_auxiliary(AUX_CLEAR);
      add_auxiliary(AUX_NORM_2);
      add_auxiliary(AUX_MV);
      add_auxiliary(AUX_FABS);
      add_auxiliary(AUX_SIGN);
      this->auxiliaries << sanitize_source(casadi_lsqr_str, inst);
      break;
    case AUX_CLIP_MIN:
      this->auxiliaries << sanitize_source(casadi_clip_min_str, inst);
      break;
    case AUX_CLIP_MAX:
      this->auxiliaries << sanitize_source(casadi_clip_max_str, inst);
      break;
    case AUX_QP:
      this->auxiliaries << sanitize_source(casadi_qp_str, inst);
      break;
    case AUX_QRQP:
      add_auxiliary(AUX_QP);
      add_auxiliary(AUX_COPY);
      add_auxiliary(AUX_QR);
      add_auxiliary(AUX_MAX);
      add_auxiliary(AUX_FMIN);
      add_auxiliary(AUX_FMAX);
      add_auxiliary(AUX_TRANS);
      add_auxiliary(AUX_AXPY);
      add_auxiliary(AUX_MV);
      add_auxiliary(AUX_BILIN);
      add_auxiliary(AUX_INF);
      add_auxiliary(AUX_REAL_MIN);
      add_auxiliary(AUX_CLEAR);
      add_include("stdarg.h");
      add_include("stdio.h");
      add_include("math.h");

      this->auxiliaries << sanitize_source(casadi_qrqp_str, inst);
      break;
    case AUX_NLP:
      this->auxiliaries << sanitize_source(casadi_nlp_str, inst);
      break;
    case AUX_SQPMETHOD:
      add_auxiliary(AUX_QP);
      add_auxiliary(AUX_NLP);
      this->auxiliaries << sanitize_source(casadi_sqpmethod_str, inst);
      break;
    case AUX_FEASIBLESQPMETHOD:
      add_auxiliary(AUX_QP);
      add_auxiliary(AUX_NLP);
      this->auxiliaries << sanitize_source(casadi_feasiblesqpmethod_str, inst);
      break;
    case AUX_LDL:
      this->auxiliaries << sanitize_source(casadi_ldl_str, inst);
      break;
    case AUX_NEWTON:
      add_auxiliary(AUX_COPY);
      add_auxiliary(AUX_AXPY);
      add_auxiliary(AUX_NORM_INF);
      add_auxiliary(AUX_QR);
      this->auxiliaries << sanitize_source(casadi_newton_str, inst);
      break;
    case AUX_MAX_VIOL:
      this->auxiliaries << sanitize_source(casadi_max_viol_str, inst);
      break;
    case AUX_SUM_VIOL:
      this->auxiliaries << sanitize_source(casadi_sum_viol_str, inst);
      break;
    case AUX_SUM:
      this->auxiliaries << sanitize_source(casadi_sum_str, inst);
      break;
    case AUX_VFMIN:
      this->auxiliaries << sanitize_source(casadi_vfmin_str, inst);
      break;
    case AUX_VFMAX:
      this->auxiliaries << sanitize_source(casadi_vfmax_str, inst);
      break;
    case AUX_REGULARIZE:
      add_auxiliary(AUX_FABS);
      add_auxiliary(AUX_FMIN);
      this->auxiliaries << sanitize_source(casadi_regularize_str, inst);
      break;
    case AUX_BOUNDS_CONSISTENCY:
      add_auxiliary(AUX_ISINF);
      add_auxiliary(AUX_FMAX);
      add_auxiliary(AUX_FMIN);
      this->auxiliaries << sanitize_source(casadi_bound_consistency_str, inst);
      break;
    case AUX_FILE_SLURP:
      add_include("stdio.h");
      this->auxiliaries << sanitize_source(casadi_file_slurp_str, inst);
      break;
    case AUX_CACHE:
      this->auxiliaries << sanitize_source(casadi_cache_str, inst);
      break;
    case AUX_CVX:
      add_auxiliary(AUX_CLEAR);
      add_auxiliary(AUX_FABS);
      add_auxiliary(AUX_COPY);
      add_auxiliary(AUX_DOT);
      add_auxiliary(AUX_AXPY);
      add_auxiliary(AUX_FMAX);
      this->auxiliaries << sanitize_source(casadi_cvx_str, inst);
      break;
    case AUX_CONVEXIFY:
      add_auxiliary(AUX_CVX);
      add_auxiliary(AUX_PROJECT);
      add_auxiliary(AUX_REGULARIZE);
      add_auxiliary(AUX_COPY);
      this->auxiliaries << sanitize_source(casadi_convexify_str, inst);
      break;
    case AUX_LOGSUMEXP:
      add_auxiliary(AUX_LOG1P);
      add_auxiliary(AUX_FMAX);
      this->auxiliaries << sanitize_source(casadi_logsumexp_str, inst);
      break;
    case AUX_SPARSITY:
      this->auxiliaries << sanitize_source(casadi_sparsity_str, inst);
      break;
    case AUX_TO_DOUBLE:
      this->auxiliaries << "#define casadi_to_double(x) "
                        << "(" << (this->cpp ? "static_cast<double>(x)" : "(double) x") << ")\n\n";
      break;
    case AUX_TO_INT:
      this->auxiliaries << "#define casadi_to_int(x) "
                        << "(" << (this->cpp ? "static_cast<casadi_int>(x)" : "(casadi_int) x")
                        << ")\n\n";
      break;
    case AUX_CAST:
      this->auxiliaries << "#define CASADI_CAST(x,y) "
                        << "(" << (this->cpp ? "static_cast<x>(y)" : "(x) y") << ")\n\n";
      break;
    case AUX_SQ:
      shorthand("sq");
      this->auxiliaries << "casadi_real casadi_sq(casadi_real x) { return x*x;}\n\n";
      break;
    case AUX_SIGN:
      shorthand("sign");
      this->auxiliaries << "casadi_real casadi_sign(casadi_real x) "
                        << "{ return x<0 ? -1 : x>0 ? 1 : x;}\n\n";
      break;
    case AUX_IF_ELSE:
      shorthand("if_else");
      this->auxiliaries << "casadi_real casadi_if_else"
                        << "(casadi_real c, casadi_real x, casadi_real y) "
                        << "{ return c!=0 ? x : y;}\n\n";
      break;
    case AUX_PRINTF:
      this->auxiliaries << "#ifndef CASADI_PRINTF\n";
      if (this->mex) {
        this->auxiliaries << "#ifdef MATLAB_MEX_FILE\n"
                          << "  #define CASADI_PRINTF mexPrintf\n"
                          << "#else\n"
                          << "  #define CASADI_PRINTF printf\n"
                          << "#endif\n";
      } else {
        this->auxiliaries << "#define CASADI_PRINTF printf\n";
      }
      this->auxiliaries << "#endif\n\n";
      break;
    case AUX_FMIN:
      shorthand("fmin");
      this->auxiliaries << "casadi_real casadi_fmin(casadi_real x, casadi_real y) {\n"
                        << "/* Pre-c99 compatibility */\n"
                        << "#if __STDC_VERSION__ < 199901L\n"
                        << "  return x<y ? x : y;\n"
                        << "#else\n"
                        << "  return fmin(x, y);\n"
                        << "#endif\n"
                        << "}\n\n";
      break;
    case AUX_FMAX:
      shorthand("fmax");
      this->auxiliaries << "casadi_real casadi_fmax(casadi_real x, casadi_real y) {\n"
                        << "/* Pre-c99 compatibility */\n"
                        << "#if __STDC_VERSION__ < 199901L\n"
                        << "  return x>y ? x : y;\n"
                        << "#else\n"
                        << "  return fmax(x, y);\n"
                        << "#endif\n"
                        << "}\n\n";
      break;
    case AUX_FABS:
      shorthand("fabs");
      this->auxiliaries << "casadi_real casadi_fabs(casadi_real x) {\n"
                        << "/* Pre-c99 compatibility */\n"
                        << "#if __STDC_VERSION__ < 199901L\n"
                        << "  return x>0 ? x : -x;\n"
                        << "#else\n"
                        << "  return fabs(x);\n"
                        << "#endif\n"
                        << "}\n\n";
      break;
    case AUX_ISINF:
      shorthand("isinf");
      this->auxiliaries << "casadi_real casadi_isinf(casadi_real x) {\n"
                        << "/* Pre-c99 compatibility */\n"
                        << "#if __STDC_VERSION__ < 199901L\n"
                        << "  return x== INFINITY || x==-INFINITY;\n"
                        << "#else\n"
                        << "  return isinf(x);\n"
                        << "#endif\n"
                        << "}\n\n";
      break;
    case AUX_MIN:
      this->auxiliaries << "casadi_int casadi_min(casadi_int x, casadi_int y) {\n"
                        << "  return x>y ? y : x;\n"
                        << "}\n\n";
      break;
    case AUX_MAX:
      this->auxiliaries << "casadi_int casadi_max(casadi_int x, casadi_int y) {\n"
                        << "  return x>y ? x : y;\n"
                        << "}\n\n";
      break;
    case AUX_MMIN:
      add_auxiliary(AUX_VFMIN);
      add_auxiliary(AUX_INF);
      this->auxiliaries << sanitize_source(casadi_mmin_str, inst);
      break;
    case AUX_MMAX:
      add_auxiliary(AUX_VFMAX);
      add_auxiliary(AUX_INF);
      this->auxiliaries << sanitize_source(casadi_mmax_str, inst);
      break;
    case AUX_INF:
      this->auxiliaries << "#ifndef casadi_inf\n"
                        << "  #define casadi_inf " << this->infinity << "\n"
                        << "#endif\n\n";
      break;
    case AUX_NAN:
      this->auxiliaries << "#ifndef casadi_nan\n"
                        << "  #define casadi_nan " << this->nan << "\n"
                        << "#endif\n\n";
      break;
    case AUX_REAL_MIN:
      this->auxiliaries << "#ifndef casadi_real_min\n"
                        << "  #define casadi_real_min " << this->real_min << "\n"
                        << "#endif\n\n";
      break;
    case AUX_LOG1P:
      shorthand("log1p");
      this->auxiliaries << "casadi_real casadi_log1p(casadi_real x) {\n"
                        << "/* Pre-c99 compatibility */\n"
                        << "#if __STDC_VERSION__ < 199901L\n"
                        << "  return log(1+x);\n"
                        << "#else\n"
                        << "  return log1p(x);\n"
                        << "#endif\n"
                        << "}\n\n";
      break;
    case AUX_EXPM1:
      shorthand("expm1");
      this->auxiliaries << "casadi_real casadi_expm1(casadi_real x) {\n"
                        << "/* Pre-c99 compatibility */\n"
                        << "#if __STDC_VERSION__ < 199901L\n"
                        << "  return exp(x)-1;\n"
                        << "#else\n"
                        << "  return expm1(x);\n"
                        << "#endif\n"
                        << "}\n\n";
      break;
    case AUX_HYPOT:
      shorthand("hypot");
      this->auxiliaries << "casadi_real casadi_hypot(casadi_real x, casadi_real y) {\n"
                        << "/* Pre-c99 compatibility */\n"
                        << "#if __STDC_VERSION__ < 199901L\n"
                        << "  return sqrt(x*x+y*y);\n"
                        << "#else\n"
                        << "  return hypot(x, y);\n"
                        << "#endif\n"
                        << "}\n\n";
      break;
    }
  }

  std::string CodeGenerator::to_mex(const Sparsity& sp, const std::string& arg) {
    add_auxiliary(AUX_TO_MEX);
    std::stringstream s;
    s << "casadi_to_mex(" << sparsity(sp) << ", " << arg << ");";
    return s.str();
  }

  std::string CodeGenerator::from_mex(std::string& arg,
                                      const std::string& res, std::size_t res_off,
                                      const Sparsity& sp_res, const std::string& w) {
    // Handle offset with recursion
    if (res_off!=0) return from_mex(arg, res+"+"+str(res_off), 0, sp_res, w);

    add_auxiliary(AUX_FROM_MEX);
    std::stringstream s;
    s << "casadi_from_mex(" << arg
      << ", " << res << ", " << sparsity(sp_res) << ", " << w << ");";
    return s.str();
  }
<<<<<<< HEAD
  string CodeGenerator::constant(const std::string& v) {
    string ret = v;
    ret = replace(ret, "\\", "\\\\");
    ret = replace(ret, "\"", "\\\"");
    return "\"" + ret + "\"";
  }
  string CodeGenerator::constant(casadi_int v) {
=======

  std::string CodeGenerator::constant(casadi_int v) {
>>>>>>> 6771c6cb
    return constant(static_cast<double>(v));
  }
  std::string CodeGenerator::constant(double v) {
    std::stringstream s;
    if (isnan(v)) {
      add_auxiliary(AUX_NAN);
      s << "casadi_nan";
    } else if (isinf(v)) {
      add_auxiliary(AUX_INF);
      if (v<0) s << "-";
      s << "casadi_inf";
    } else {
      casadi_int v_int = static_cast<casadi_int>(v);
      if (static_cast<double>(v_int)==v) {
        // Print integer
        s << v_int << ".";
      } else {
        // Print real
        std::ios_base::fmtflags fmtfl = s.flags(); // get current format flags
        s << std::scientific << std::setprecision(std::numeric_limits<double>::digits10 + 1) << v;
        s.flags(fmtfl); // reset current format flags
      }
    }
    return s.str();
  }

  std::string CodeGenerator::initializer(const std::vector<double>& v) {
    std::stringstream s;
    s << "{";
    for (casadi_int i=0; i<v.size(); ++i) {
      if (i!=0) s << ", ";
      s << constant(v[i]);
    }
    s << "}";
    return s.str();
  }

  std::string CodeGenerator::initializer(const std::vector<casadi_int>& v) {
    std::stringstream s;
    s << "{";
    for (casadi_int i=0; i<v.size(); ++i) {
      if (i!=0) s << ", ";
      s << v[i];
    }
    s << "}";
    return s.str();
  }

  std::string CodeGenerator::copy(const std::string& arg,
                                  std::size_t n, const std::string& res) {
    std::stringstream s;
    // Perform operation
    add_auxiliary(AUX_COPY);
    s << "casadi_copy(" << arg << ", " << n << ", " << res << ");";
    return s.str();
  }

  void CodeGenerator::copy_check(const std::string& arg, size_t n, const std::string& res,
      bool check_lhs, bool check_rhs) {
    std::vector<std::string> checks;
    if (check_lhs) checks.push_back(arg);
    if (check_rhs) checks.push_back(res);
    if (!checks.empty()) *this << "if (" << join(checks, " && ") << ") ";
    *this << copy(arg, n, res) << "\n";
  }

  void CodeGenerator::copy_default(const std::string& arg, size_t n, const std::string& res,
      const std::string& def, bool check_rhs) {
    *this << "if (" << arg << ") {\n";
    if (check_rhs) *this << "if (" << res << ") ";
    *this << copy(arg, n, res) << "\n";
    *this << "} else {\n";
    if (check_rhs) *this << "if (" << res << ") ";
    *this << fill(res, n, def) << "\n";
    *this << "}\n";
  }

  std::string CodeGenerator::clear(const std::string& res, std::size_t n) {
    std::stringstream s;
    // Perform operation
    add_auxiliary(AUX_CLEAR);
    s << "casadi_clear(" << res << ", " << n << ");";
    return s.str();
  }

  std::string CodeGenerator::arg(casadi_int i) const {
    return "arg[" + str(i) + "]";
  }

  std::string CodeGenerator::res(casadi_int i) const {
    return "res[" + str(i) + "]";
  }

  std::string CodeGenerator::mem(const Function& f) {
    std::string name = f->codegen_name(*this, false);
    std::string mem_array = shorthand(name + "_mem");
    return mem_array+"[mem]";
  }

  std::string CodeGenerator::fill(const std::string& res,
                                  std::size_t n, const std::string& v) {
    if (v=="0") return clear(res, n);
    std::stringstream s;
    // Perform operation
    add_auxiliary(AUX_FILL);
    s << "casadi_fill(" << res << ", " << n << ", " << v << ");";
    return s.str();
  }

  std::string CodeGenerator::dot(casadi_int n, const std::string& x,
                                 const std::string& y) {
    add_auxiliary(AUX_DOT);
    std::stringstream s;
    s << "casadi_dot(" << n << ", " << x << ", " << y << ")";
    return s.str();
  }

  std::string CodeGenerator::bilin(const std::string& A, const Sparsity& sp_A,
                                   const std::string& x, const std::string& y) {
    add_auxiliary(AUX_BILIN);
    std::stringstream s;
    s << "casadi_bilin(" << A << ", " << sparsity(sp_A) << ", " << x << ", " << y << ")";
    return s.str();
  }

  std::string CodeGenerator::rank1(const std::string& A, const Sparsity& sp_A,
                                   const std::string& alpha, const std::string& x,
                                   const std::string& y) {
    add_auxiliary(AUX_RANK1);
    std::stringstream s;
    s << "casadi_rank1(" << A << ", " << sparsity(sp_A) << ", "
      << alpha << ", " << x << ", " << y << ");";
    return s.str();
  }

  std::string CodeGenerator::interpn(
      const std::string& res, casadi_int ndim, const std::string& grid,
      const std::string& offset,
      const std::string& values, const std::string& x,
      const std::string& lookup_mode, casadi_int m,
      const std::string& iw, const std::string& w) {
    add_auxiliary(AUX_INTERPN);
    std::stringstream s;
    s << "casadi_interpn(" << res << ", " << ndim << ", " << grid << ", "  << offset << ", "
      << values << ", " << x << ", " << lookup_mode << ", " << m << ", " << iw << ", " << w << ");";
    return s.str();
  }

  std::string CodeGenerator::interpn_grad(const std::string& grad,
      casadi_int ndim, const std::string& grid, const std::string& offset,
      const std::string& values, const std::string& x,
      const std::string& lookup_mode, casadi_int m,
      const std::string& iw, const std::string& w) {
    add_auxiliary(AUX_INTERPN_GRAD);
    std::stringstream s;
    s << "casadi_interpn_grad(" << grad << ", " << ndim << ", " << grid << ", " << offset << ", "
      << values << ", " << x << ", " << lookup_mode << "," << m << ", " << iw << ", " << w << ");";
    return s.str();
  }

  std::string CodeGenerator::trans(const std::string& x, const Sparsity& sp_x,
                                   const std::string& y, const Sparsity& sp_y,
                                   const std::string& iw) {
    add_auxiliary(CodeGenerator::AUX_TRANS);
    return "casadi_trans(" + x + "," + sparsity(sp_x) + ", "
            + y + ", " + sparsity(sp_y) + ", " + iw + ")";
  }

  std::string CodeGenerator::declare(std::string s) {
    // Add c linkage
    std::string cpp_prefix = this->cpp ? "extern \"C\" " : "";

    // To header file
    if (this->with_header) {
      this->header << cpp_prefix << this->dll_import << s << ";\n";
    }

    // Return name with declarations
    return cpp_prefix + this->dll_export + s;
  }

  std::string
  CodeGenerator::project(const std::string& arg, const Sparsity& sp_arg,
                         const std::string& res, const Sparsity& sp_res,
                         const std::string& w) {
    // If sparsity match, simple copy
    if (sp_arg==sp_res) return copy(arg, sp_arg.nnz(), res);

    // Create call
    add_auxiliary(AUX_PROJECT);
    std::stringstream s;
    s << "casadi_project(" << arg << ", " << sparsity(sp_arg) << ", " << res << ", "
      << sparsity(sp_res) << ", " << w << ");";
    return s.str();
  }

  std::string
  CodeGenerator::tri_project(const std::string& arg, const Sparsity& sp_arg,
                         const std::string& res, bool lower) {
    // Create call
    add_auxiliary(AUX_TRI_PROJECT);
    std::stringstream s;
    s << "casadi_tri_project(" << arg << ", " << sparsity(sp_arg) << ", ";
    s << res  << ", " << (lower ? 1: 0) << ");";
    return s.str();
  }

  std::string
  CodeGenerator::densify(const std::string& arg, const Sparsity& sp_arg,
                        const std::string& res, bool tr) {
    // Create call
    add_auxiliary(AUX_DENSIFY);
    std::stringstream s;
    s << "casadi_densify(" << arg << ", " << sparsity(sp_arg) << ", " << res << ", "
      << (tr ? 1 : 0) << ");";
    return s.str();
  }

  std::string
  CodeGenerator::sparsify(const std::string& arg, const std::string& res,
                          const Sparsity& sp_res, bool tr) {
    // Create call
    add_auxiliary(AUX_SPARSIFY);
    std::stringstream s;
    s << "casadi_sparsify(" << arg << ", " << res << ", "
      << sparsity(sp_res) << ", " << (tr ? 1 : 0) << ");";
    return s.str();
  }

  std::string CodeGenerator::printf(const std::string& str, const std::vector<std::string>& arg) {
    add_include("stdio.h");
    add_auxiliary(AUX_PRINTF);
    std::stringstream s;
    s << "CASADI_PRINTF(\"" << str << "\"";
    for (casadi_int i=0; i<arg.size(); ++i) s << ", " << arg[i];
    s << ");";
    return s.str();
  }

  std::string CodeGenerator::printf(const std::string& str, const std::string& arg1) {
    std::vector<std::string> arg;
    arg.push_back(arg1);
    return printf(str, arg);
  }

  std::string CodeGenerator::printf(const std::string& str, const std::string& arg1,
                                    const std::string& arg2) {
    std::vector<std::string> arg;
    arg.push_back(arg1);
    arg.push_back(arg2);
    return printf(str, arg);
  }

  std::string CodeGenerator::printf(const std::string& str, const std::string& arg1,
                                    const std::string& arg2, const std::string& arg3) {
    std::vector<std::string> arg;
    arg.push_back(arg1);
    arg.push_back(arg2);
    arg.push_back(arg3);
    return printf(str, arg);
  }

  std::string CodeGenerator::axpy(casadi_int n, const std::string& a,
                                  const std::string& x, const std::string& y) {
    add_auxiliary(AUX_AXPY);
    return "casadi_axpy(" + str(n) + ", " + a + ", " + x + ", " + y + ");";
  }

  std::string CodeGenerator::scal(casadi_int n, const std::string& alpha, const std::string& x) {
    add_auxiliary(AUX_SCAL);
    return "casadi_scal(" + str(n) + ", " + alpha + ", " + x + ");";
  }

  std::string CodeGenerator::mv(const std::string& x, const Sparsity& sp_x,
                                const std::string& y, const std::string& z, bool tr) {
    add_auxiliary(AUX_MV);
    return "casadi_mv(" + x + ", " + sparsity(sp_x) + ", " + y + ", "
           + z + ", " +  (tr ? "1" : "0") + ");";
  }

  std::string CodeGenerator::mv(const std::string& x, casadi_int nrow_x, casadi_int ncol_x,
                                const std::string& y, const std::string& z, bool tr) {
    add_auxiliary(AUX_MV_DENSE);
    return "casadi_mv_dense(" + x + ", " + str(nrow_x) + ", " + str(ncol_x) + ", "
           + y + ", " + z + ", " +  (tr ? "1" : "0") + ");";
  }

  std::string CodeGenerator::mtimes(const std::string& x, const Sparsity& sp_x,
                                    const std::string& y, const Sparsity& sp_y,
                                    const std::string& z, const Sparsity& sp_z,
                                    const std::string& w, bool tr) {
    add_auxiliary(AUX_MTIMES);
    return "casadi_mtimes(" + x + ", " + sparsity(sp_x) + ", " + y + ", " + sparsity(sp_y) + ", "
      + z + ", " + sparsity(sp_z) + ", " + w + ", " +  (tr ? "1" : "0") + ");";
  }

  std::string CodeGenerator::trilsolve(const Sparsity& sp_x, const std::string& x,
      const std::string& y, bool tr, bool unity, casadi_int nrhs) {
    add_auxiliary(AUX_TRILSOLVE);
    return "casadi_trilsolve(" + sparsity(sp_x) + ", " + x + ", " + y + ", " + str(tr) + ", "
        + str(unity) + ", " + str(nrhs) + ");";
  }

  std::string CodeGenerator::triusolve(const Sparsity& sp_x, const std::string& x,
      const std::string& y, bool tr, bool unity, casadi_int nrhs) {
    add_auxiliary(AUX_TRIUSOLVE);
    return "casadi_triusolve(" + sparsity(sp_x) + ", " + x + ", " + y + ", " + str(tr) + ", "
        + str(unity) + ", " + str(nrhs) + ");";
  }


  std::string CodeGenerator::logsumexp(const std::string& A, casadi_int n) {
    add_auxiliary(AUX_LOGSUMEXP);
    std::stringstream s;
    s << "casadi_logsumexp(" << A << ", " << n << ");";
    return s.str();
  }

  void CodeGenerator::print_formatted(const std::string& s) {
    // Quick return if empty
    if (s.empty()) return;

    // If new line, add indentation
    if (newline_) {
      casadi_int shift = s.front()=='}' ? -1 : 0;
      casadi_assert_dev(current_indent_+shift>=0);
      this->buffer << std::string(indent_*(current_indent_+shift), ' ');
      newline_ = false;
    }

    // Print to body
    this->buffer << s;

    // Brackets change indentation for next row
    // NOTE(@jaeandersson): Should ignore strings, comments
    for (char c : s) {
      if (c=='{') {
        indent();
      } else if (c=='}') {
        unindent();
      }
    }
  }

  CodeGenerator& CodeGenerator::operator<<(const std::string& s) {
    // Loop over newline characters
    size_t off=0;
    while (true) {
      size_t pos = s.find('\n', off);
      if (pos==std::string::npos) {
        // No more newline characters
        print_formatted(s.substr(off));
        break;
      } else {
        // Ends with newline
        print_formatted(s.substr(off, pos-off));
        this->buffer << '\n';
        newline_ = true;
        off = pos+1;
      }
    }

    return *this;
  }

  void CodeGenerator::flush(std::ostream &s) {
    s << this->buffer.str();
    this->buffer.str(std::string());
  }

  void CodeGenerator::local(const std::string& name, const std::string& type,
                            const std::string& ref) {
    // Check if the variable already exists
    auto it = local_variables_.find(name);
    if (it==local_variables_.end()) {
      // Add it
      local_variables_[name] = std::make_pair(type, ref);
    } else {
      // Consistency check
      casadi_assert(it->second.first==type, "Type mismatch for " + name);
      casadi_assert(it->second.second==ref, "Type mismatch for " + name);
    }
  }

  std::string CodeGenerator::sx_work(casadi_int i) {
    if (avoid_stack_) {
      return "w[" + str(i) + "]";
    } else {
      std::string name = "a"+str(i);

      // Make sure work vector element has been declared
      local(name, "casadi_real");

      return name;
    }
  }

  void CodeGenerator::init_local(const std::string& name, const std::string& def) {
    bool inserted = local_default_.insert(std::make_pair(name, def)).second;
    casadi_assert(inserted, name + " already defined");
  }

  std::string CodeGenerator::
  sanitize_source(const std::string& src,
                  const std::vector<std::string>& inst, bool add_shorthand) {
    // Create suffix if templates type are not all "casadi_real"
    std::string suffix;
    for (const std::string& s : inst) {
      if (s!="casadi_real") {
        for (const std::string& s : inst) suffix += "_" + s;
        break;
      }
    }

    // Construct map of name replacements
    std::vector<std::pair<std::string, std::string> > rep;
    for (casadi_int i=0; i<inst.size(); ++i) {
      rep.push_back(std::make_pair("T" + str(i+1), inst[i]));
    }

    // Return object
    std::stringstream ret;
    // Process C++ source
    std::string line;
    std::istringstream stream(src);
    while (std::getline(stream, line)) {
      size_t n1, n2;

      // C++ template declarations are ignored
      if (line.find("template")==0) continue;

      // Macro definitions are ignored
      if (line.find("#define")==0) continue;
      if (line.find("#undef")==0) continue;

      // Inline declaration
      if (line == "inline") continue;

      // If line starts with "// SYMBOL", add shorthand
      if (line.find("// SYMBOL") != std::string::npos) {
        n1 = line.find("\"");
        n2 = line.find("\"", n1+1);
        std::string sym = line.substr(n1+1, n2-n1-1);
        if (add_shorthand) shorthand(sym + suffix);
        if (!suffix.empty()) {
          rep.push_back(std::make_pair(sym, sym + suffix));
        }
        continue;
      }

      // If line starts with "// C-REPLACE", add to list of replacements
      if (line.find("// C-REPLACE") != std::string::npos) {
        // Get C++ string
        n1 = line.find("\"");
        n2 = line.find("\"", n1+1);
        std::string key = line.substr(n1+1, n2-n1-1);
        // Get C string
        n1 = line.find("\"", n2+1);
        n2 = line.find("\"", n1+1);
        std::string sub = line.substr(n1+1, n2-n1-1);
        // Add to replacements
        rep.push_back(std::make_pair(key, sub));
        continue;
      }

      // If line starts with "// C-VERBOSE", skip the next line
      if (!verbose_runtime && line.find("// C-VERBOSE") != std::string::npos) {
        // Ignore next line
        std::getline(stream, line);
        continue;
      }

      // Ignore other C++ style comment
      if ((n1 = line.find("//")) != std::string::npos) line.erase(n1);

      // Remove trailing spaces
      if ((n1 = line.find_last_not_of(' ')) != std::string::npos) {
        line.erase(n1 + 1);
      } else {
        continue;
      }

      // Perform string replacements
      for (auto&& it = rep.rbegin(); it!=rep.rend(); ++it) {
<<<<<<< HEAD
        line = replace(line, it->first, it->second);
=======
        std::string::size_type n = 0;
        while ((n = line.find(it->first, n)) != std::string::npos) {
          line.replace(n, it->first.size(), it->second);
          n += it->second.size();
        }
>>>>>>> 6771c6cb
      }

      // Append to return
      ret << line << "\n";
    }

    // Trailing newline
    ret << "\n";
    return ret.str();
  }

  void CodeGenerator::comment(const std::string& s) {
    if (verbose) {
      *this << "/* " << s << " */\n";
    }
  }

  void CodeGenerator::
  add_io_sparsities(const std::string& name,
                    const std::vector<Sparsity>& sp_in,
                    const std::vector<Sparsity>& sp_out) {
    // Insert element, quick return if it already exists
    if (!sparsity_meta.insert(name).second) return;

    // Input sparsities
    *this << declare("const casadi_int* " + name + "_sparsity_in(casadi_int i)") << " {\n"
      << "switch (i) {\n";
    for (casadi_int i=0; i<sp_in.size(); ++i) {
      *this << "case " << i << ": return " << sparsity(sp_in[i]) << ";\n";
    }
    *this << "default: return 0;\n}\n"
      << "}\n\n";

    // Output sparsities
    *this << declare("const casadi_int* " + name + "_sparsity_out(casadi_int i)") << " {\n"
      << "switch (i) {\n";
    for (casadi_int i=0; i<sp_out.size(); ++i) {
      *this << "case " << i << ": return " << sparsity(sp_out[i]) << ";\n";
    }
    *this << "default: return 0;\n}\n"
      << "}\n\n";
  }

  std::string CodeGenerator::
  qr(const std::string& sp, const std::string& A, const std::string& w,
      const std::string& sp_v, const std::string& v, const std::string& sp_r,
      const std::string& r, const std::string& beta, const std::string& prinv,
      const std::string& pc) {
    add_auxiliary(CodeGenerator::AUX_QR);
    return "casadi_qr(" + sp + ", " + A + ", " + w + ", "
           + sp_v + ", " + v + ", " + sp_r + ", " + r + ", "
           + beta + ", " + prinv + ", " + pc + ");";
  }

  std::string CodeGenerator::
  qr_solve(const std::string& x, casadi_int nrhs, bool tr,
      const std::string& sp_v, const std::string& v,
      const std::string& sp_r, const std::string& r,
      const std::string& beta, const std::string& prinv,
      const std::string& pc, const std::string& w) {
    add_auxiliary(CodeGenerator::AUX_QR);
    return "casadi_qr_solve(" + x + ", " + str(nrhs) + ", " + (tr ? "1" : "0") + ", "
           + sp_v + ", " + v + ", " + sp_r + ", " + r + ", "
           + beta + ", " + prinv + ", " + pc + ", " + w + ");";
  }

  std::string CodeGenerator::
  lsqr_solve(const std::string& A, const std::string&x,
             casadi_int nrhs, bool tr, const std::string& sp, const std::string& w) {
    add_auxiliary(CodeGenerator::AUX_LSQR);
    return "casadi_lsqr_solve(" + A + ", " + x + ", " + str(nrhs) + ", "
           + (tr ? "1" : "0") + ", " + sp + ", " + w + ");";
  }

  std::string CodeGenerator::
  ldl(const std::string& sp_a, const std::string& a,
      const std::string& sp_lt, const std::string& lt, const std::string& d,
      const std::string& p, const std::string& w) {
    add_auxiliary(CodeGenerator::AUX_LDL);
    return "casadi_ldl(" + sp_a + ", " + a + ", " + sp_lt + ", " + lt + ", "
           + d + ", " + p + ", " + w + ");";
  }

  std::string CodeGenerator::
  ldl_solve(const std::string& x, casadi_int nrhs,
    const std::string& sp_lt, const std::string& lt, const std::string& d,
    const std::string& p, const std::string& w) {
    add_auxiliary(CodeGenerator::AUX_LDL);
    return "casadi_ldl_solve(" + x + ", " + str(nrhs) + ", " + sp_lt + ", "
           + lt + ", " + d + ", " + p + ", " + w + ");";
  }

  std::string CodeGenerator::
  fmax(const std::string& x, const std::string& y) {
    add_auxiliary(CodeGenerator::AUX_FMAX);
    return "casadi_fmax(" + x + ", " + y + ");";
  }

  std::string CodeGenerator::
  fmin(const std::string& x, const std::string& y) {
    add_auxiliary(CodeGenerator::AUX_FMIN);
    return "casadi_fmin(" + x + ", " + y + ");";
  }

  std::string CodeGenerator::
  vfmax(const std::string& x, casadi_int n, const std::string& y) {
    add_auxiliary(CodeGenerator::AUX_VFMAX);
    return "casadi_vfmax(" + x + ", " + str(n) + ", " + y + ");";
  }

  std::string CodeGenerator::
  vfmin(const std::string& x, casadi_int n, const std::string& y) {
    add_auxiliary(CodeGenerator::AUX_VFMIN);
    return "casadi_vfmin(" + x + ", " + str(n) + ", " + y + ");";
  }

  std::string CodeGenerator::
  vfmax(const std::string& x, const std::string& n, const std::string& y) {
    add_auxiliary(CodeGenerator::AUX_VFMAX);
    return "casadi_vfmax(" + x + ", " + n + ", " + y + ");";
  }

  std::string CodeGenerator::
  vfmin(const std::string& x, const std::string& n, const std::string& y) {
    add_auxiliary(CodeGenerator::AUX_VFMIN);
    return "casadi_vfmin(" + x + ", " + n + ", " + y + ");";
  }

  std::string CodeGenerator::
  max(const std::string& x, const std::string& y) {
    add_auxiliary(CodeGenerator::AUX_MAX);
    return "casadi_max(" + x + ", " + y + ")";
  }

  std::string CodeGenerator::
  min(const std::string& x, const std::string& y) {
    add_auxiliary(CodeGenerator::AUX_MIN);
    return "casadi_min(" + x + ", " + y + ")";
  }

  std::string CodeGenerator::
  mmax(const std::string& x, casadi_int n, bool is_dense) {
    add_auxiliary(CodeGenerator::AUX_MMAX);
    return "casadi_mmax(" + x + ", " + str(n) + ", " + str(casadi_int(is_dense)) + ")";
  }

  std::string CodeGenerator::
  mmin(const std::string& x, casadi_int n, bool is_dense) {
    add_auxiliary(CodeGenerator::AUX_MMIN);
    return "casadi_mmin(" + x + ", " + str(n) + ", " + str(casadi_int(is_dense)) + ")";
  }

  std::string CodeGenerator::
  max_viol(casadi_int n, const std::string& x, const std::string& lb, const std::string& ub) {
    add_auxiliary(CodeGenerator::AUX_MAX_VIOL);
    return "casadi_max_viol(" + str(n) + ", " + x+ ", " + lb + ", " + ub + ")";
  }

  std::string CodeGenerator::
  sum_viol(casadi_int n, const std::string& x, const std::string& lb, const std::string& ub) {
    add_auxiliary(CodeGenerator::AUX_SUM_VIOL);
    return "casadi_sum_viol(" + str(n) + ", " + x+ ", " + lb + ", " + ub + ")";
  }

  std::string CodeGenerator::
  norm_inf(casadi_int n, const std::string& x) {
    add_auxiliary(CodeGenerator::AUX_NORM_INF);
    return "casadi_norm_inf(" + str(n) + ", " + x + ")";
  }

  std::string CodeGenerator::
  lb_eig(const Sparsity& sp_h, const std::string& h) {
    add_auxiliary(CodeGenerator::AUX_REGULARIZE);
    return "casadi_lb_eig(" + sparsity(sp_h) + ", " + h + ")";
  }

  std::string CodeGenerator::
  regularize(const Sparsity& sp_h, const std::string& h, const std::string& reg) {
    add_auxiliary(CodeGenerator::AUX_REGULARIZE);
    return "casadi_regularize(" + sparsity(sp_h) + ", " + h + ", " + reg + ");";
  }

  std::string CodeGenerator::
  convexify_eval(const ConvexifyData &d,
    const std::string& Hin, const std::string& Hout, const std::string& iw, const std::string& w) {
      add_auxiliary(CodeGenerator::AUX_CONVEXIFY);
      return Convexify::generate(*this, d, Hin, Hout, iw, w);
  }

  std::string CodeGenerator::
  low(const std::string& x, const std::string& grid, casadi_int ng, casadi_int lookup_mode) {
    add_auxiliary(CodeGenerator::AUX_LOW);
    return "casadi_low(" + x + ", " + grid + ", " + str(ng) + ", " + str(lookup_mode) + ");";
  }

  std::string CodeGenerator::
  bound_consistency(casadi_int n, const std::string& x,
    const std::string& lam, const std::string& lbx, const std::string& ubx) {
      add_auxiliary(CodeGenerator::AUX_BOUNDS_CONSISTENCY);
      return "casadi_bound_consistency(" + str(n) + ", " + x + ", " + lam +
             ", " + lbx + ", " + ubx + ")";
    }

  std::string CodeGenerator::
  file_slurp(const std::string& fname, casadi_int n, const std::string& a) {
    add_auxiliary(CodeGenerator::AUX_FILE_SLURP);
    return "casadi_file_slurp(\"" + fname + "\", " + str(n) + ", " + a + ")";
  }

  std::string CodeGenerator::
  cache_check(const std::string& key, const std::string& cache, const std::string& loc,
        casadi_int stride, casadi_int sz, casadi_int key_sz, const std::string& val) {
    add_auxiliary(CodeGenerator::AUX_CACHE);
    return "cache_check(" + key + ", " + cache + ", " + loc + ", " +
    str(stride) + ", " + str(sz) + ", " + str(key_sz) + ", " + val + ")";
  }

} // namespace casadi<|MERGE_RESOLUTION|>--- conflicted
+++ resolved
@@ -1323,18 +1323,15 @@
       << ", " << res << ", " << sparsity(sp_res) << ", " << w << ");";
     return s.str();
   }
-<<<<<<< HEAD
-  string CodeGenerator::constant(const std::string& v) {
-    string ret = v;
+
+  std::string CodeGenerator::constant(const std::string& v) {
+    std""string ret = v;
     ret = replace(ret, "\\", "\\\\");
     ret = replace(ret, "\"", "\\\"");
     return "\"" + ret + "\"";
   }
-  string CodeGenerator::constant(casadi_int v) {
-=======
 
   std::string CodeGenerator::constant(casadi_int v) {
->>>>>>> 6771c6cb
     return constant(static_cast<double>(v));
   }
   std::string CodeGenerator::constant(double v) {
@@ -1819,15 +1816,7 @@
 
       // Perform string replacements
       for (auto&& it = rep.rbegin(); it!=rep.rend(); ++it) {
-<<<<<<< HEAD
-        line = replace(line, it->first, it->second);
-=======
-        std::string::size_type n = 0;
-        while ((n = line.find(it->first, n)) != std::string::npos) {
-          line.replace(n, it->first.size(), it->second);
-          n += it->second.size();
-        }
->>>>>>> 6771c6cb
+        line = std::replace(line, it->first, it->second);
       }
 
       // Append to return
