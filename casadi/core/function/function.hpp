
/*
 *    This file is part of CasADi.
 *
 *    CasADi -- A symbolic framework for dynamic optimization.
 *    Copyright (C) 2010-2014 Joel Andersson, Joris Gillis, Moritz Diehl,
 *                            K.U. Leuven. All rights reserved.
 *    Copyright (C) 2011-2014 Greg Horn
 *
 *    CasADi is free software; you can redistribute it and/or
 *    modify it under the terms of the GNU Lesser General Public
 *    License as published by the Free Software Foundation; either
 *    version 3 of the License, or (at your option) any later version.
 *
 *    CasADi is distributed in the hope that it will be useful,
 *    but WITHOUT ANY WARRANTY; without even the implied warranty of
 *    MERCHANTABILITY or FITNESS FOR A PARTICULAR PURPOSE.  See the GNU
 *    Lesser General Public License for more details.
 *
 *    You should have received a copy of the GNU Lesser General Public
 *    License along with CasADi; if not, write to the Free Software
 *    Foundation, Inc., 51 Franklin Street, Fifth Floor, Boston, MA  02110-1301  USA
 *
 */

#ifndef CASADI_FUNCTION_HPP
#define CASADI_FUNCTION_HPP

#include "../sx/sx_elem.hpp"
#include "../mx/mx.hpp"

#include <exception>

/*
  NOTE: The order of includes is as follows:
  1. Forward declaration of Function (in casadi_types.hpp)
  2. Declaration of Matrix class (in matrix.hpp), Function only as references or return values
  3. Definition of Function (this file), requires Matrix to be complete type
  4. Definition of Matrix class (in matrix_impl.hpp, included at the end of this file)
*/

namespace casadi {

#ifndef SWIG
  /** Forward declaration of internal class */
  class FunctionInternal;

#endif // SWIG

  /** \brief General function

      A general function \f$f\f$ in casadi can be multi-input, multi-output.\n
      Number of inputs:  \a nin    n_in()\n
      Number of outputs: \a nout   n_out()\n

      We can view this function as a being composed of a (\a nin, \a nout) grid of single-input,
      single-output primitive functions.\n
      Each such primitive function \f$f_ {i, j} \forall i \in [0, nin-1], j \in [0, nout-1]\f$ can
      map as \f$\mathbf {R}^{n, m}\to\mathbf{R}^{p, q}\f$,
      in which n, m, p, q can take different values for every (i, j) pair.\n

      When passing input, you specify which partition \f$i\f$ is active.
      You pass the numbers vectorized, as a vector of size \f$(n*m)\f$.\n
      When requesting output, you specify which partition \f$j\f$ is active.
      You get the numbers vectorized, as a vector of size \f$(p*q)\f$.\n

      To calculate Jacobians, you need to have \f$(m=1, q=1)\f$.

      Write the Jacobian as \f$J_ {i, j} = \nabla f_{i, j} =
      \frac {\partial f_{i, j}(\vec{x})}{\partial \vec{x}}\f$.

      We have the following relationships for function mapping from a row vector to a row vector:

      \f$ \vec {s}_f = \nabla f_{i, j} . \vec{v}\f$ \n
      \f$ \vec {s}_a = (\nabla f_{i, j})^T . \vec{w}\f$

      Some quantities in these formulas must be transposed: \n
      input  col: transpose \f$ \vec {v} \f$ and \f$\vec{s}_a\f$ \n
      output col: transpose \f$ \vec {w} \f$ and \f$\vec{s}_f\f$ \n

      NOTE: Functions are allowed to modify their input arguments when evaluating:
            implicitFunction, IDAS solver
      Further releases may disallow this.

      \internal
      \section Notes for developers

      Each function consists of 4 files:\n
      1. public class header file: imported in python\n
      2. public class implementation\n
      3. internal class header file: should only be used by derived classes\n
      4. internal class implementation\n

      python and c++ should be 1-to-1\n
      There should be no extra features in 1.\n
      All the functionality should exist in 1.\n
      If it means that c++ will be more "pythonic", so be it.
      \endinternal

      \author Joel Andersson
      \date 2010
  */
  class CASADI_EXPORT Function : public SharedObject {
  public:

    /** \brief Default constructor, null pointer */
    Function();

    /** \brief Construct from a file */
    Function(const std::string& fname);

    ///@{
    /** \brief Construct an SX function */
    Function(const std::string& name,
             const std::vector<SX>& arg, const std::vector<SX>& res,
             const Dict& opts=Dict());
    Function(const std::string& name,
             const std::vector<SX>& arg, const std::vector<SX>& res,
             const std::vector<std::string>& argn, const std::vector<std::string>& resn,
             const Dict& opts=Dict());
    Function(const std::string& name, const std::map<std::string, SX>& dict,
             const std::vector<std::string>& argn, const std::vector<std::string>& resn,
             const Dict& opts=Dict());
    ///@}

    ///@{
    /** \brief Construct an MX function */
    Function(const std::string& name,
             const std::vector<MX>& arg, const std::vector<MX>& res,
             const Dict& opts=Dict());
    Function(const std::string& name,
             const std::vector<MX>& arg, const std::vector<MX>& res,
             const std::vector<std::string>& argn, const std::vector<std::string>& resn,
             const Dict& opts=Dict());
    Function(const std::string& name, const std::map<std::string, MX>& dict,
             const std::vector<std::string>& argn, const std::vector<std::string>& resn,
             const Dict& opts=Dict());
    ///@}

    ///@{
    /** \brief To resolve ambiguity on some compilers */
#ifndef SWIG
    Function(const std::string& name, SXIList arg, const SXVector& res, const Dict& opts=Dict());
    Function(const std::string& name, const SXVector& arg, SXIList res, const Dict& opts=Dict());
    Function(const std::string& name, SXIList arg, SXIList res, const Dict& opts=Dict());
    Function(const std::string& name, SXIList arg, const SXVector& res,
             const StringVector& argn, const StringVector& resn, const Dict& opts=Dict());
    Function(const std::string& name, const SXVector& arg, SXIList res,
             const StringVector& argn, const StringVector& resn, const Dict& opts=Dict());
    Function(const std::string& name, SXIList arg, SXIList res,
             const StringVector& argn, const StringVector& resn, const Dict& opts=Dict());
    Function(const std::string& name, MXIList arg, const MXVector& res, const Dict& opts=Dict());
    Function(const std::string& name, const MXVector& arg, MXIList res, const Dict& opts=Dict());
    Function(const std::string& name, MXIList arg, MXIList res, const Dict& opts=Dict());
    Function(const std::string& name, MXIList arg, const MXVector& res,
             const StringVector& argn, const StringVector& resn, const Dict& opts=Dict());
    Function(const std::string& name, const MXVector& arg, MXIList res,
             const StringVector& argn, const StringVector& resn, const Dict& opts=Dict());
    Function(const std::string& name, MXIList arg, MXIList res,
             const StringVector& argn, const StringVector& resn, const Dict& opts=Dict());
#endif // SWIG
    ///@}

    /** \brief  Destructor */
    ~Function();

    /** \brief Expand a function to SX */
    ///@{
    Function expand() const;
    Function expand(const std::string& name,
                    const Dict& opts=Dict()) const;
    ///@}

    /// \cond INTERNAL
#ifndef SWIG
    /** \brief  Create from node */
    static Function create(FunctionInternal* node);
#endif // SWIG
    /// \endcond

    /** \brief Get the number of function inputs */
    int n_in() const;

    /** \brief Get the number of function outputs */
    int n_out() const;

    ///@{
    /** \brief Get input dimension */
    int size1_in(int ind) const;
    int size1_in(const std::string& iname) const {return size1_in(index_in(iname));}
    int size2_in(int ind) const;
    int size2_in(const std::string& iname) const {return size2_in(index_in(iname));}
    std::pair<int, int> size_in(int ind) const;
    std::pair<int, int> size_in(const std::string& iname) const {return size_in(index_in(iname));}
    ///@}

    ///@{
    /** \brief Get output dimension */
    int size1_out(int ind) const;
    int size1_out(const std::string& oname) const {return size1_out(index_out(oname));}
    int size2_out(int ind) const;
    int size2_out(const std::string& oname) const {return size2_out(index_out(oname));}
    std::pair<int, int> size_out(int ind) const;
    std::pair<int, int> size_out(const std::string& oname) const {
      return size_out(index_out(oname));
    }
    ///@}

    ///@{
    /** \brief  Get of number of input nonzeros
     * For a particular input or for all for all of the inputs
     */
    int nnz_in() const;
    int nnz_in(int ind) const;
    int nnz_in(const std::string& iname) const {return numel_in(index_in(iname));}
    ///@}

    ///@{
    /** \brief  Get of number of output nonzeros
     * For a particular output or for all for all of the outputs
     */
    int nnz_out() const;
    int nnz_out(int ind) const;
    int nnz_out(const std::string& oname) const {return numel_out(index_out(oname));}
    ///@}

    ///@{
    /** \brief  Get of number of input elements
     * For a particular input or for all for all of the inputs
     */
    int numel_in() const;
    int numel_in(int ind) const;
    int numel_in(const std::string& iname) const {return numel_in(index_in(iname));}
    ///@}

    ///@{
    /** \brief  Get of number of output elements
     * For a particular output or for all for all of the outputs
     */
    int numel_out() const;
    int numel_out(int ind) const;
    int numel_out(const std::string& oname) const {return numel_out(index_out(oname));}
    ///@}

    /** \brief Get input scheme */
    std::vector<std::string> name_in() const;

    /** \brief Get output scheme */
    std::vector<std::string> name_out() const;

    /** \brief Get input scheme name by index */
    std::string name_in(int ind) const;

    /** \brief Get output scheme name by index */
    std::string name_out(int ind) const;

    /** \brief Find the index for a string describing a particular entry of an input scheme
     *
     * example:  schemeEntry("x_opt")  -> returns  NLPSOL_X if FunctionInternal adheres to
     * SCHEME_NLPINput
     */
    int index_in(const std::string &name) const;

    /** \brief Find the index for a string describing a particular entry of an output scheme
     *
     * example:  schemeEntry("x_opt")  -> returns  NLPSOL_X if FunctionInternal adheres to
     * SCHEME_NLPINput
     */
    int index_out(const std::string &name) const;

    /** \brief Get default input value (NOTE: constant reference) */
    double default_in(int ind) const;

    /** \brief Get sparsity of a given input */
    /// @{
    const Sparsity& sparsity_in(int ind) const;
    const Sparsity& sparsity_in(const std::string& iname) const;
    /// @}

    /** \brief Get sparsity of a given output */
    /// @{
    const Sparsity& sparsity_out(int ind) const;
    const Sparsity& sparsity_out(const std::string& iname) const;
    /// @}

    /** \brief Print dimensions of inputs and outputs */
    void printDimensions(std::ostream &stream=casadi::userOut()) const;

    /** \brief Print options to a stream */
    void printOptions(std::ostream &stream=casadi::userOut()) const;

    /** \brief Print all information there is to know about a certain option */
    void printOption(const std::string &name, std::ostream &stream = casadi::userOut()) const;

    ///@{
    /** \brief Generate a Jacobian function of output \a oind with respect to input \a iind
     * \param iind The index of the input
     * \param oind The index of the output
     *
     * The default behavior of this class is defined by the derived class.
     * If compact is set to true, only the nonzeros of the input and output expressions are
     * considered.
     * If symmetric is set to true, the Jacobian being calculated is known to be symmetric
     * (usually a Hessian),
     * which can be exploited by the algorithm.
     *
     * The generated Jacobian has one more output than the calling function corresponding
     * to the Jacobian and the same number of inputs.
     *
     */
    Function jacobian(int iind=0, int oind=0, bool compact=false, bool symmetric=false);
    Function jacobian(const std::string& iind,  int oind=0, bool compact=false,
                      bool symmetric=false) {
        return jacobian(index_in(iind), oind, compact, symmetric);
    }
    Function jacobian(int iind, const std::string& oind, bool compact=false, bool symmetric=false) {
        return jacobian(iind, index_out(oind), compact, symmetric);
    }
    Function jacobian(const std::string& iind, const std::string& oind, bool compact=false,
                      bool symmetric=false) {
        return jacobian(index_in(iind), index_out(oind), compact, symmetric);
    }
    ///@}

    /** Set the Jacobian function of output \a oind with respect to input \a iind
     NOTE: Does _not_ take ownership, only weak references to the Jacobians are kept internally */
    void setJacobian(const Function& jac, int iind=0, int oind=0, bool compact=false);

    ///@{
    /** \brief Generate a gradient function of output \a oind with respect to input \a iind
     * \param iind The index of the input
     * \param oind The index of the output
     *
     * The default behavior of this class is defined by the derived class.
     * Note that the output must be scalar. In other cases, use the Jacobian instead.
     *
     */
    Function gradient(int iind=0, int oind=0);
    Function gradient(const std::string& iind, int oind=0) {
        return gradient(index_in(iind), oind);
    }
    Function gradient(int iind, const std::string& oind) {
        return gradient(iind, index_out(oind));
    }
    Function gradient(const std::string& iind, const std::string& oind) {
        return gradient(index_in(iind), index_out(oind));
    }
    ///@}

    ///@{
    /** \brief Generate a tangent function of output \a oind with respect to input \a iind
     * \param iind The index of the input
     * \param oind The index of the output
     *
     * The default behavior of this class is defined by the derived class.
     * Note that the input must be scalar. In other cases, use the Jacobian instead.
     *
     */
    Function tangent(int iind=0, int oind=0);
    Function tangent(const std::string& iind, int oind=0)
    { return tangent(index_in(iind), oind); }
    Function tangent(int iind, const std::string& oind)
    { return tangent(iind, index_out(oind)); }
    Function tangent(const std::string& iind, const std::string& oind)
    { return tangent(index_in(iind), index_out(oind)); }
    ///@}

    ///@{
    /** \brief Generate a Hessian function of output \a oind with respect to input \a iind
     * \param iind The index of the input
     * \param oind The index of the output
     *
     * The generated Hessian has two more outputs than the calling function corresponding
     * to the Hessian and the gradients.
     *
     */
    Function hessian(int iind=0, int oind=0);
    Function hessian(const std::string& iind, int oind=0)
    { return hessian(index_in(iind), oind); }
    Function hessian(int iind, const std::string& oind)
    { return hessian(iind, index_out(oind)); }
    Function hessian(const std::string& iind, const std::string& oind)
    { return hessian(index_in(iind), index_out(oind)); }
    ///@}

    /** \brief Generate a Jacobian function of all the inputs elements with respect to all
     * the output elements).
     */
    Function fullJacobian();

    /** Set the Jacobian of all the input nonzeros with respect to all output nonzeros
     NOTE: Does _not_ take ownership, only weak references to the Jacobian are kept internally */
    void setFullJacobian(const Function& jac);

    ///@{
    /** \brief Evaluate the function symbolically or numerically  */
    void call(const std::vector<DM> &arg, std::vector<DM>& SWIG_OUTPUT(res),
              bool always_inline=false, bool never_inline=false);
    void call(const std::vector<SX> &arg, std::vector<SX>& SWIG_OUTPUT(res),
              bool always_inline=false, bool never_inline=false);
    void call(const std::vector<MX> &arg, std::vector<MX>& SWIG_OUTPUT(res),
              bool always_inline=false, bool never_inline=false);
    void call(const DMDict& arg, DMDict& SWIG_OUTPUT(res),
              bool always_inline=false, bool never_inline=false);
    void call(const SXDict& arg, SXDict& SWIG_OUTPUT(res),
              bool always_inline=false, bool never_inline=false);
    void call(const MXDict& arg, MXDict& SWIG_OUTPUT(res),
              bool always_inline=false, bool never_inline=false);
    ///@}

#ifndef SWIG
    ///@{
    /// Functor shorthand for evaluation
    std::vector<DM> operator()(const std::vector<DM>& arg);
    std::vector<SX> operator()(const std::vector<SX>& arg);
    std::vector<MX> operator()(const std::vector<MX>& arg);
    const DMDict operator()(const DMDict& arg);
    const SXDict operator()(const SXDict& arg);
    const MXDict operator()(const MXDict& arg);
    ///@}

    ///@{
    /** \brief Evaluate with temporary memory allocation */
    void operator()(std::vector<const double*> arg, std::vector<double*> res);
    void operator()(std::vector<const bvec_t*> arg, std::vector<bvec_t*> res);
    void operator()(std::vector<const SXElem*> arg, std::vector<SXElem*> res);
    template<typename D> void _call(std::vector<const D*> arg, std::vector<D*> res);
    ///@}

<<<<<<< HEAD
    /** \brief Evaluate memory-less, numerically */
    void operator()(const double** arg, double** res, int* iw, double* w);

    /** \brief Evaluate memory-less SXElement
        Same syntax as the double version, allowing use in templated code
     */
    void operator()(const SXElement** arg, SXElement** res, int* iw, SXElement* w);

    /** \brief  Propagate sparsity forward */
    void spFwd(const bvec_t** arg, bvec_t** res, int* iw, bvec_t* w);

    /** \brief  Propagate sparsity backwards */
    void spAdj(bvec_t** arg, bvec_t** res, int* iw, bvec_t* w);

    /** \brief Alias for spFwd
        Same syntax as the double and SXElement versions, allowing use in templated code
    */
    void operator()(const bvec_t** arg, bvec_t** res, int* iw, bvec_t* w) {
      spFwd(arg, res, iw, w);
    }
=======
    ///@{
    /** \brief Supported arguments for numerical evaluation and converters */
    typedef const std::vector<std::vector<double>>& VecArg;
    std::vector<const double*> buf_in(VecArg arg) const;
    typedef std::vector<std::vector<double>>& VecRes;
    std::vector<double*> buf_out(VecRes res) const;
    typedef std::vector<std::vector<double>*> VPrRes;
    std::vector<double*> buf_out(VPrRes res) const;

    typedef const std::map<std::string, std::vector<double>>& MapArg;
    std::vector<const double*> buf_in(MapArg arg) const;
    typedef std::map<std::string, std::vector<double>>& MapRes;
    std::vector<double*> buf_out(MapRes res) const;
    typedef std::map<std::string, std::vector<double>*> MPrRes;
    std::vector<double*> buf_out(MPrRes res) const;
    ///@}

    ///@{
    /** \brief Numerical evaluation */
    void operator()(VecArg arg, VecRes res) { (*this)(buf_in(arg), buf_out(res)); }
    void operator()(VecArg arg, MapRes res) { (*this)(buf_in(arg), buf_out(res)); }
    void operator()(VecArg arg, VPrRes res) { (*this)(buf_in(arg), buf_out(res)); }
    void operator()(VecArg arg, MPrRes res) { (*this)(buf_in(arg), buf_out(res)); }

    void operator()(MapArg arg, VecRes res) { (*this)(buf_in(arg), buf_out(res)); }
    void operator()(MapArg arg, MapRes res) { (*this)(buf_in(arg), buf_out(res)); }
    void operator()(MapArg arg, VPrRes res) { (*this)(buf_in(arg), buf_out(res)); }
    void operator()(MapArg arg, MPrRes res) { (*this)(buf_in(arg), buf_out(res)); }
    ///@}

    ///@{
    /// Functor shorthand for evaluation, single argument (only C++)
    std::vector<DM> operator()(const DM& arg0) {
      return operator()(std::vector<DM>{arg0});
    }
    std::vector<SX> operator()(const SX& arg0) {
      return operator()(std::vector<SX>{arg0});
    }
    std::vector<MX> operator()(const MX& arg0) {
      return operator()(std::vector<MX>{arg0});
    }
    ///@}

    /** \brief Evaluate memory-less, numerically */
    void operator()(const double** arg, double** res, int* iw, double* w, int mem=0) const;

    /** \brief Evaluate memory-less SXElem
        Same syntax as the double version, allowing use in templated code
     */
    void operator()(const SXElem** arg, SXElem** res, int* iw, SXElem* w, int mem=0) const;

    /** \brief  Propagate sparsity forward */
    void operator()(const bvec_t** arg, bvec_t** res, int* iw, bvec_t* w, int mem=0) const;

    /** \brief  Propagate sparsity backward */
    void rev(bvec_t** arg, bvec_t** res, int* iw, bvec_t* w, int mem=0);

    /** \brief Propagate sparsity backward with temporary memory allocation */
    void rev(std::vector<bvec_t*> arg, std::vector<bvec_t*> res);

>>>>>>> 16b92dfe
#endif // SWIG

    /** \brief Create call to (cached) derivative function, forward mode  */
    void forward(const std::vector<MX>& arg, const std::vector<MX>& res,
                 const std::vector<std::vector<MX> >& fseed,
                 std::vector<std::vector<MX> >& SWIG_OUTPUT(fsens),
                 bool always_inline=false, bool never_inline=false);

    /** \brief Create call to (cached) derivative function, reverse mode  */
    void reverse(const std::vector<MX>& arg, const std::vector<MX>& res,
                 const std::vector<std::vector<MX> >& aseed,
                 std::vector<std::vector<MX> >& SWIG_OUTPUT(asens),
                 bool always_inline=false, bool never_inline=false);

    /** \brief Create call to (cached) derivative function, forward mode  */
    void forward(const std::vector<SX>& arg, const std::vector<SX>& res,
                 const std::vector<std::vector<SX> >& fseed,
                 std::vector<std::vector<SX> >& SWIG_OUTPUT(fsens),
                 bool always_inline=false, bool never_inline=false);

    /** \brief Create call to (cached) derivative function, reverse mode  */
    void reverse(const std::vector<SX>& arg, const std::vector<SX>& res,
                 const std::vector<std::vector<SX> >& aseed,
                 std::vector<std::vector<SX> >& SWIG_OUTPUT(asens),
                 bool always_inline=false, bool never_inline=false);

    /** \brief Create call to (cached) derivative function, forward mode  */
    void forward(const std::vector<DM>& arg, const std::vector<DM>& res,
                 const std::vector<std::vector<DM> >& fseed,
                 std::vector<std::vector<DM> >& SWIG_OUTPUT(fsens),
                 bool always_inline=false, bool never_inline=false);

    /** \brief Create call to (cached) derivative function, reverse mode  */
    void reverse(const std::vector<DM>& arg, const std::vector<DM>& res,
                 const std::vector<std::vector<DM> >& aseed,
                 std::vector<std::vector<DM> >& SWIG_OUTPUT(asens),
                 bool always_inline=false, bool never_inline=false);

    /// \cond INTERNAL
    ///@{
   /** \brief Evaluate the function symbolically or numerically with directional derivatives
     * The first two arguments are the nondifferentiated inputs and results of the evaluation,
     * the next two arguments are a set of forward directional seeds and the resulting forward
     * directional derivatives, the length of the vector being the number of forward directions.
     * The next two arguments are a set of adjoint directional seeds and the resulting adjoint
     * directional derivatives, the length of the vector being the number of adjoint directions.
     */
    void derivative(const DMVector& arg, DMVector& SWIG_OUTPUT(res),
                    const DMVectorVector& fseed, DMVectorVector& SWIG_OUTPUT(fsens),
                    const DMVectorVector& aseed, DMVectorVector& SWIG_OUTPUT(asens),
                    bool always_inline=false, bool never_inline=false);

    void derivative(const SXVector& arg, SXVector& SWIG_OUTPUT(res),
                    const SXVectorVector& fseed, SXVectorVector& SWIG_OUTPUT(fsens),
                    const SXVectorVector& aseed, SXVectorVector& SWIG_OUTPUT(asens),
                    bool always_inline=false, bool never_inline=false);

    void derivative(const MXVector& arg, MXVector& SWIG_OUTPUT(res),
                    const MXVectorVector& fseed, MXVectorVector& SWIG_OUTPUT(fsens),
                    const MXVectorVector& aseed, MXVectorVector& SWIG_OUTPUT(asens),
                    bool always_inline=false, bool never_inline=false);
    ///@}
    /// \endcond

    /** \brief  Evaluate symbolically in parallel (matrix graph)
        \param parallelization Type of parallelization used: unroll|serial|openmp
    */
    std::vector<MX> map(const std::vector<MX > &arg,
                        const std::string& parallelization="serial");

    /** \brief  Evaluate symbolically in parallel (matrix graph)
        \param parallelization Type of parallelization used: unroll|serial|openmp
    */
    std::map<std::string, MX> map(const std::map<std::string, MX> &arg,
                        const std::string& parallelization="serial");

    /** \brief  Evaluate symbolically in parallel and sum (matrix graph)
        \param parallelization Type of parallelization used: unroll|serial|openmp
    */
    std::vector<MX> mapsum(const std::vector<MX > &arg,
                           const std::string& parallelization="serial");

    ///@{
    /** \brief  Create a mapaccumulated version of this function

        Suppose the function has a signature of:
        \verbatim
           f: (x, u) -> (x_next , y )
        \endverbatim

        The the mapaccumulated version has the signature:
        \verbatim
           F: (x0, U) -> (X , Y )

            with
                U: horzcat([u0, u1, ..., u_(N-1)])
                X: horzcat([x1, x2, ..., x_N])
                Y: horzcat([y0, y1, ..., y_(N-1)])

            and
                x1, y0 <- f(x0, u0)
                x2, y1 <- f(x1, u1)
                ...
                x_N, y_(N-1) <- f(x_(N-1), u_(N-1))
        \endverbatim


    */
    Function mapaccum(const std::string& name, int n, const Dict& opts = Dict());
    Function mapaccum(const std::string& name, int n,
                      const std::vector<int>& accum_in,
                      const std::vector<int>& accum_out,
                      const Dict& opts=Dict());
    ///@}


    ///@{
    /** \brief  Create a mapped version of this function

        Suppose the function has a signature of:
        \verbatim
           f: (a, p) -> ( s )
        \endverbatim

        The the mapaccumulated version has the signature:
        \verbatim
           F: (A, P) -> (S )

            with
                A: horzcat([a0, a1, ..., a_(N-1)])
                P: horzcat([p0, p1, ..., p_(N-1)])
                S: horzcat([s0, s1, ..., s_(N-1)])
            and
                s0 <- f(a0, p0)
                s1 <- f(a1, p1)
                ...
                s_(N-1) <- f(a_(N-1), p_(N-1))
        \endverbatim

        \param parallelization Type of parallelization used: unroll|serial|openmp

    */

    Function map(const std::string& name, const std::string& parallelization, int n,
      const std::vector<int>& reduce_in, const std::vector<int>& reduce_out,
      const Dict& opts=Dict());
    Function map(const std::string& name, const std::string& parallelization, int n,
      const Dict& opts=Dict());
    ///@}

    /** \brief returns a new function with a selection of inputs/outputs of the original */
    Function slice(const std::vector<int>& order_in, const std::vector<int>& order_out,
                   const Dict& opts=Dict());

    /** \brief Constuct a switch function */
    static Function conditional(const std::string& name, const std::vector<Function>& f,
                                const Function& f_def, const Dict& opts=Dict());

    /** \brief Constructor (if-else) */
    static Function if_else(const std::string& name, const Function& f_true,
                            const Function& f_false, const Dict& opts=Dict());

    /** kernel_sum
        Consider a dense matrix V.

        KernelSum computes

        F(V,X)  = sum_i sum_j  f ( [i;j], V(i,j), X)

        with X: [x;y]

        where the summation is taken for all entries (i,j)
        that are a distance r away from X.

        This function assumes that V is fixed:
        sensitivities with respect to it are not computed.

        This allows for improved speed of evaluation.

        Having V fixed is a common use case:
        V may be a large bitmap (observation),
        onto which a kernel is fitted.

        \author Joris Gillis
        \date 2015
    */
    Function kernel_sum(const std::string& name,
                        const std::pair<int, int> & size,
                        double r, int n,
                        const Dict& opts=Dict()) const;

    /** \brief Get a function that calculates \a nfwd forward derivatives and nadj adjoint derivatives
     *         Legacy function: Use forward and reverse instead.
     *
     *         Returns a function with <tt>(1+nfwd)*n_in+nadj*n_out</tt> inputs
     *         and <tt>(1+nfwd)*n_out + nadj*n_in</tt> outputs.
     *         The first <tt>n_in</tt> inputs correspond to nondifferentiated inputs.
     *         The next <tt>nfwd*n_in</tt> inputs correspond to forward seeds,
     *         one direction at a time
     *         and the last <tt>nadj*n_out</tt> inputs correspond to adjoint seeds,
     *         one direction at a time.
     *         The first n_out outputs correspond to nondifferentiated outputs.
     *         The next <tt>nfwd*n_out</tt> outputs correspond to forward sensitivities,
     *         one direction at a time and the last <tt>nadj*n_in</tt> outputs corresponds to
     *         adjoint sensitivities, one direction at a time.
     *
     *         <tt>(n_in = n_in(), n_out = n_out())</tt>
     *
     */
    Function derivative(int nfwd, int nadj);

    /** \brief Get a function that calculates \a nfwd forward derivatives
     *
     *         Returns a function with <tt>n_in + n_out +nfwd*n_in</tt> inputs
     *         and <tt>nfwd*n_out</tt> outputs.
     *         The first <tt>n_in</tt> inputs correspond to nondifferentiated inputs.
     *         The next <tt>n_out</tt> inputs correspond to nondifferentiated outputs.
     *         and the last <tt>nfwd*n_in</tt> inputs correspond to forward seeds,
     *         one direction at a time
     *         The  <tt>nfwd*n_out</tt> outputs correspond to forward sensitivities,
     *         one direction at a time.     *
     *         <tt>(n_in = n_in(), n_out = n_out())</tt>
     *
     *        The functions returned are cached, meaning that if called multiple timed
     *        with the same value, then multiple references to the same function will be returned.
     */
    Function forward(int nfwd);

    /** \brief Get a function that calculates \a nadj adjoint derivatives
     *
     *         Returns a function with <tt>n_in + n_out +nadj*n_out</tt> inputs
     *         and <tt>nadj*n_in</tt> outputs.
     *         The first <tt>n_in</tt> inputs correspond to nondifferentiated inputs.
     *         The next <tt>n_out</tt> inputs correspond to nondifferentiated outputs.
     *         and the last <tt>nadj*n_out</tt> inputs correspond to adjoint seeds,
     *         one direction at a time
     *         The  <tt>nadj*n_in</tt> outputs correspond to adjoint sensitivities,
     *         one direction at a time.     *
     *         <tt>(n_in = n_in(), n_out = n_out())</tt>
     *
     *         <tt>(n_in = n_in(), n_out = n_out())</tt>
     *
     *        The functions returned are cached, meaning that if called multiple timed
     *        with the same value, then multiple references to the same function will be returned.
     */
    Function reverse(int nadj);

    /** \brief Set a function that calculates \a nfwd forward derivatives
        NOTE: Does _not_ take ownership, only weak references to the derivatives are kept internally */
    void set_forward(const Function& fcn, int nfwd);

    /** \brief Set a function that calculates \a nadj adjoint derivatives
        NOTE: Does _not_ take ownership, only weak references to the derivatives are kept internally */
    void set_reverse(const Function& fcn, int nadj);

    ///@{
    /// Get, if necessary generate, the sparsity of a Jacobian block
    const Sparsity sparsity_jac(int iind=0, int oind=0, bool compact=false, bool symmetric=false);
    const Sparsity sparsity_jac(const std::string &iind, int oind=0, bool compact=false,
                                bool symmetric=false) {
      return sparsity_jac(index_in(iind), oind, compact, symmetric);
    }
    const Sparsity sparsity_jac(int iind, const std::string &oind, bool compact=false,
                                bool symmetric=false) {
      return sparsity_jac(iind, index_out(oind), compact, symmetric);
    }
    const Sparsity sparsity_jac(const std::string &iind, const std::string &oind,
                          bool compact=false, bool symmetric=false) {
      return sparsity_jac(index_in(iind), index_out(oind), compact, symmetric);
    }
    ///@}

    ///@{
    /// Generate the sparsity of a Jacobian block
    void set_jac_sparsity(const Sparsity& sp, int iind, int oind, bool compact=false);
    void set_jac_sparsity(const Sparsity& sp, const std::string &iind, int oind,
                          bool compact=false) {
      set_jac_sparsity(sp, index_in(iind), oind, compact);
    }
    void set_jac_sparsity(const Sparsity& sp, int iind, const std::string &oind,
                          bool compact=false) {
      set_jac_sparsity(sp, iind, index_out(oind), compact);
    }
    void set_jac_sparsity(const Sparsity& sp, const std::string &iind, const std::string &oind,
                          bool compact=false) {
      set_jac_sparsity(sp, index_in(iind), index_out(oind), compact);
    }
    ///@}

    /** \brief Export / Generate C code for the function */
    void generate(const std::string& fname, const Dict& opts=Dict());

    /** \brief Export / Generate C code for the function */
    void generate(const Dict& opts=Dict());

<<<<<<< HEAD
    /** \brief Wrap a function in an MXFunction package */
    Function wrap(const std::string& fname, const Dict& opts=Dict());

=======
    /** \brief Export / Generate C code for the dependency function */
    void generate_dependencies(const std::string& fname, const Dict& opts=Dict());

#ifndef SWIG
>>>>>>> 16b92dfe
    /// \cond INTERNAL
    /// Get a const pointer to the node
    FunctionInternal* get() const;

    /** \brief  Const access functions of the node */
    FunctionInternal* operator->() const;

    /// Check if a particular cast is allowed
    static bool test_cast(const SharedObjectNode* ptr);
    /// \endcond
#endif // SWIG

    /// Get all statistics obtained at the end of the last evaluate call
    Dict stats(int mem=0) const;

    ///@{
    /** \brief Get symbolic primitives equivalent to the input expressions
     * There is no guarantee that subsequent calls return unique answers
     */
    const SX sx_in(int iind) const;
    const SX sx_in(const std::string& iname) const {
      return sx_in(index_in(iname));
    }
    const std::vector<SX> sx_in() const;
    const MX mx_in(int ind) const;
    const MX mx_in(const std::string & iname) const {
      return mx_in(index_in(iname));
    }
    const std::vector<MX> mx_in() const;
    ///@}

    ///@{
    /** \brief Get symbolic primitives equivalent to the output expressions
    * There is no guarantee that subsequent calls return unique answers
    */
    const SX sx_out(int oind) const;
    const SX sx_out(const std::string& oname) const {
      return sx_out(index_out(oname));
    }
    const std::vector<SX> sx_out() const;
    const MX mx_out(int ind) const;
    const MX mx_out(const std::string& oname) const {
      return mx_out(index_out(oname));
    }
    const std::vector<MX> mx_out() const;
    ///@}

    /** \brief Get all the free variables of the function */
    SX free_sx() const;

    /** \brief Get all the free variables of the function */
    std::vector<MX> free_mx() const;

    /** \brief Does the function have free variables */
    bool has_free() const;

    /** \brief Extract the functions needed for the Lifted Newton method */
    void generate_lifted(Function& SWIG_OUTPUT(vdef_fcn),
                                  Function& SWIG_OUTPUT(vinit_fcn));

    /** \brief Get the number of atomic operations */
    int getAlgorithmSize() const;

    /** \brief Get the length of the work vector */
    int getWorkSize() const;

    /** \brief Get an atomic operation operator index */
    int getAtomicOperation(int k) const;

    /** \brief Get the (integer) input arguments of an atomic operation */
    std::pair<int, int> getAtomicInput(int k) const;

    /** \brief Get the floating point output argument of an atomic operation */
    double getAtomicInputReal(int k) const;

    /** \brief Get the (integer) output argument of an atomic operation */
    int getAtomicOutput(int k) const;

    /** \brief Number of nodes in the algorithm */
    int n_nodes() const;

    /// \cond INTERNAL
    /** \brief Is the class able to propagate seeds through the algorithm?
     *
     * (for usage, see the example propagating_sparsity.cpp) */
    bool spCanEvaluate(bool fwd);

    /** \brief Get required length of arg field */
    size_t sz_arg() const;

    /** \brief Get required length of res field */
    size_t sz_res() const;

    /** \brief Get required length of iw field */
    size_t sz_iw() const;

    /** \brief Get required length of w field */
    size_t sz_w() const;

#ifndef SWIG
    /** \brief Get number of temporary variables needed */
    void sz_work(size_t& sz_arg, size_t& sz_res, size_t& sz_iw, size_t& sz_w) const;
<<<<<<< HEAD
=======

    /** \brief Set the (persistent) work vectors */
    void set_work(const double**& arg, double**& res, int*& iw, double*& w, int mem=0) const;

    /** \brief Set the (temporary) work vectors */
    void set_temp(const double** arg, double** res, int* iw, double* w, int mem=0) const;

    /** \brief Set the (persistent and temporary) work vectors */
    void setup(const double** arg, double** res, int* iw, double* w, int mem=0) const;
>>>>>>> 16b92dfe
#endif // SWIG

    /// \endcond

    /** \brief Add modules to be monitored */
    void addMonitor(const std::string& mon);

    /** \brief Remove modules to be monitored */
    void removeMonitor(const std::string& mon);

    /// \cond INTERNAL
    /** \brief Check if the numerical values of the supplied bounds make sense */
    void checkInputs() const;
#ifndef SWIG
    /** \brief Call using a map */
    template<typename M>
    void _call(const std::map<std::string, M>& arg, std::map<std::string, M>& res,
               bool always_inline, bool never_inline);
#endif // SWIG
    /// \endcond

    /** \brief Name of the function */
    std::string name() const;

    /** \brief Get type name */
    std::string type_name() const;

    /** \brief Check if the function is of a particular type
        Optionally check if name matches one of the base classes (default true)
     */
    bool is_a(const std::string& type, bool recursive=true) const;

    /** \brief Check if a string is a valid function name
     * Valid function names consist of
     *
     * - At least one character
     * - Upper and lower case letters: a-zA-Z
     * - Numbers 0-9, but never as first character
     * - Underscore, but never as first character and never next to another underscore
     *
     * May not be one of the following keywords: "null", "jac", "hess"
     */
    static bool check_name(const std::string& name);

    /** \brief Turn a string into a valid function name as defined by "check_name"
     * Non-alphanumeric characters are converted into underscores and multiple
     * consecutive undercores are dropped
     */
    static std::string fix_name(const std::string& name);

    /// Checkout a memory object
    int checkout();

    /// Release a memory object
    void release(int mem);

    /// Create a solve node
    MX linsol_solve(const MX& A, const MX& B, bool tr=false);

#ifndef SWIG
    /// Get memory object
    void* memory(int ind) const;

    // Factorize linear system of equations
    void linsol_factorize(const double* A, int mem=0) const;

    // Solve factorized linear system of equations
    void linsol_solve(double* x, int nrhs=1, bool tr=false, int mem=0) const;

    ///@{
    /// Propagate sparsity through a linear solve
    void linsol_spsolve(bvec_t* X, const bvec_t* B, bool tr=false) const;
    void linsol_spsolve(DM& X, const DM& B, bool tr=false) const;
    ///@}

    /** \brief Solve the system of equations <tt>Lx = b</tt>
        Only when a Cholesky factorization is available
    */
    void linsol_solveL(double* x, int nrhs, bool tr, int mem=0) const;
#endif // SWIG

    /** \brief Obtain a symbolic Cholesky factorization
        Only for Cholesky solvers
    */
    Sparsity linsol_cholesky_sparsity(bool tr=false, int mem=0) const;

    /** \brief Obtain a numeric Cholesky factorization
        Only for Cholesky solvers
     */
    DM linsol_cholesky(bool tr=false, int mem=0) const;

    /// Access rhs function for a rootfinder
    Function rootfinder_fun();

    /// Access Jacobian of the ths function for a rootfinder
    Function rootfinder_jac();

    /// Access linear solver of a rootfinder
    Function rootfinder_linsol();

    /// Get the DAE for an integrator
    Function integrator_dae();

    /** Generate native code in the interfaced language for debugging */
    void qpsol_debug(const std::string &filename) const;

    /** Generate native code in the interfaced language for debugging */
    void qpsol_debug(std::ostream &file) const;

#ifndef SWIG
    protected:
    ///@{
    /** \brief Called by constructors */
    void construct(const std::string& name,
                   const std::vector<SX>& arg, const std::vector<SX>& res,
                   const Dict& opts);
    void construct(const std::string& name,
                   const std::vector<MX>& arg, const std::vector<MX>& res,
                   const Dict& opts);
    template<typename M>
      void construct(const std::string& name,
                     const std::vector<M>& arg, const std::vector<M>& res,
                     const std::vector<std::string>& argn, const std::vector<std::string>& resn,
                     const Dict& opts);
    template<typename M>
      void construct(const std::string& name, const std::map<std::string, M>& dict,
                     const std::vector<std::string>& argn,
                     const std::vector<std::string>& resn,
                     const Dict& opts);
    ///@}

    /// Helper function for parsing .casadi files
    static bool proceed_to(std::istream& file, const std::string& str);
#endif // SWIG
  };

} // namespace casadi

#include "../matrix_impl.hpp"

#endif // CASADI_FUNCTION_HPP<|MERGE_RESOLUTION|>--- conflicted
+++ resolved
@@ -427,28 +427,6 @@
     template<typename D> void _call(std::vector<const D*> arg, std::vector<D*> res);
     ///@}
 
-<<<<<<< HEAD
-    /** \brief Evaluate memory-less, numerically */
-    void operator()(const double** arg, double** res, int* iw, double* w);
-
-    /** \brief Evaluate memory-less SXElement
-        Same syntax as the double version, allowing use in templated code
-     */
-    void operator()(const SXElement** arg, SXElement** res, int* iw, SXElement* w);
-
-    /** \brief  Propagate sparsity forward */
-    void spFwd(const bvec_t** arg, bvec_t** res, int* iw, bvec_t* w);
-
-    /** \brief  Propagate sparsity backwards */
-    void spAdj(bvec_t** arg, bvec_t** res, int* iw, bvec_t* w);
-
-    /** \brief Alias for spFwd
-        Same syntax as the double and SXElement versions, allowing use in templated code
-    */
-    void operator()(const bvec_t** arg, bvec_t** res, int* iw, bvec_t* w) {
-      spFwd(arg, res, iw, w);
-    }
-=======
     ///@{
     /** \brief Supported arguments for numerical evaluation and converters */
     typedef const std::vector<std::vector<double>>& VecArg;
@@ -509,7 +487,6 @@
     /** \brief Propagate sparsity backward with temporary memory allocation */
     void rev(std::vector<bvec_t*> arg, std::vector<bvec_t*> res);
 
->>>>>>> 16b92dfe
 #endif // SWIG
 
     /** \brief Create call to (cached) derivative function, forward mode  */
@@ -805,16 +782,10 @@
     /** \brief Export / Generate C code for the function */
     void generate(const Dict& opts=Dict());
 
-<<<<<<< HEAD
-    /** \brief Wrap a function in an MXFunction package */
-    Function wrap(const std::string& fname, const Dict& opts=Dict());
-
-=======
     /** \brief Export / Generate C code for the dependency function */
     void generate_dependencies(const std::string& fname, const Dict& opts=Dict());
 
 #ifndef SWIG
->>>>>>> 16b92dfe
     /// \cond INTERNAL
     /// Get a const pointer to the node
     FunctionInternal* get() const;
@@ -917,8 +888,6 @@
 #ifndef SWIG
     /** \brief Get number of temporary variables needed */
     void sz_work(size_t& sz_arg, size_t& sz_res, size_t& sz_iw, size_t& sz_w) const;
-<<<<<<< HEAD
-=======
 
     /** \brief Set the (persistent) work vectors */
     void set_work(const double**& arg, double**& res, int*& iw, double*& w, int mem=0) const;
@@ -928,7 +897,6 @@
 
     /** \brief Set the (persistent and temporary) work vectors */
     void setup(const double** arg, double** res, int* iw, double* w, int mem=0) const;
->>>>>>> 16b92dfe
 #endif // SWIG
 
     /// \endcond
