--- conflicted
+++ resolved
@@ -325,16 +325,8 @@
     std::vector<MatType > zz_vertsplit(int incr) const;
     /// \endcond
 
-<<<<<<< HEAD
 #ifndef SWIG
 
-=======
-/**
-\ingroup expression_tools
-@{
-*/
-#if !defined(SWIG) || defined(DOXYGEN)
->>>>>>> 53b708fb
     /** \brief Concatenate a list of matrices horizontally
      * Alternative terminology: horizontal stack, hstack, horizontal append, [a b]
      *
@@ -344,76 +336,23 @@
       return MatType::zz_horzcat(v);
     }
 
-<<<<<<< HEAD
-=======
-    /** \brief Concatenate horizontally, two matrices */
-    inline friend MatType horzcat(const MatType &x, const MatType &y) {
-      MatType v[] = {x, y};
-      return horzcat(std::vector<MatType>(v, v+2));
-    }
-
-    /** \brief Concatenate horizontally, three matrices */
-    inline friend MatType horzcat(const MatType &x, const MatType &y, const MatType &z) {
-      MatType v[] = {x, y, z};
-      return horzcat(std::vector<MatType>(v, v+3));
-    }
-
-    /** \brief Concatenate horizontally, four matrices */
-    inline friend MatType horzcat(const MatType &x, const MatType &y, const MatType &z,
-                                  const MatType &w) {
-      MatType v[] = {x, y, z, w};
-      return horzcat(std::vector<MatType>(v, v+4));
-    }
-
->>>>>>> 53b708fb
     /** \brief Concatenate a list of matrices vertically
      * Alternative terminology: vertical stack, vstack, vertical append, [a;b]
      *
      *   vertcat(vertsplit(x, ...)) = x
      */
-<<<<<<< HEAD
     friend MatType vertcat(const std::vector<MatType> &v) {
       return MatType::zz_vertcat(v);
     }
 
-=======
-    inline friend MatType vertcat(const std::vector<MatType> &v) {
-      return MatType::zz_vertcat(v);
-    }
-
-    /** \brief Concatenate vertically, two matrices */
-    inline friend MatType vertcat(const MatType &x, const MatType &y) {
-      MatType v[] = {x, y};
-      return vertcat(std::vector<MatType>(v, v+2));
-    }
-
-    /** \brief Concatenate vertically, three matrices */
-    inline friend MatType vertcat(const MatType &x, const MatType &y, const MatType &z) {
-      MatType v[] = {x, y, z};
-      return vertcat(std::vector<MatType>(v, v+3));
-    }
-
-    /** \brief Concatenate vertically, four matrices */
-    inline friend MatType vertcat(const MatType &x, const MatType &y, const MatType &z,
-                                  const MatType &w) {
-      MatType v[] = {x, y, z, w};
-      return vertcat(std::vector<MatType>(v, v+4));
-    }
-
->>>>>>> 53b708fb
     /** \brief  split horizontally, retaining groups of columns
      * \param offset List of all start columns for each group
      *      the last column group will run to the end.
      *
      *   horzcat(horzsplit(x, ...)) = x
      */
-<<<<<<< HEAD
     inline friend std::vector<MatType >
       horzsplit(const MatType &v, const std::vector<int>& offset) {
-=======
-    inline friend std::vector<MatType > horzsplit(const MatType &v,
-                                                  const std::vector<int>& offset) {
->>>>>>> 53b708fb
       return v.zz_horzsplit(offset);
     }
 
@@ -423,33 +362,17 @@
      *   horzcat(horzsplit(x, ...)) = x
      */
     inline friend std::vector<MatType > horzsplit(const MatType &v, int incr=1) {
-<<<<<<< HEAD
       return v.zz_horzsplit(incr);
     }
 
     /** * \brief  split vertically, retaining groups of rows
-=======
-      casadi_assert(incr>=1);
-      int sz2 = static_cast<const MatType&>(v).size2();
-      std::vector<int> offset2 = range(0, sz2, incr);
-      offset2.push_back(sz2);
-      return horzsplit(v, offset2);
-    }
-
-    /** \brief  split vertically, retaining groups of rows
->>>>>>> 53b708fb
      * \param output_offset List of all start rows for each group
      *      the last row group will run to the end.
      *
      *   vertcat(vertsplit(x, ...)) = x
      */
-<<<<<<< HEAD
     friend std::vector<MatType >
       vertsplit(const MatType &v, const std::vector<int>& offset) {
-=======
-    inline friend std::vector<MatType > vertsplit(const MatType &v,
-                                                  const std::vector<int>& offset) {
->>>>>>> 53b708fb
       return v.zz_vertsplit(offset);
     }
 
@@ -464,7 +387,6 @@
      *
      *   vertcat(vertsplit(x, ...)) = x
      
-<<<<<<< HEAD
      \doctest
      print vertsplit(SX.sym("a",4))
      \doctestout
@@ -489,36 +411,6 @@
      */
     inline friend std::vector<MatType > vertsplit(const MatType &v, int incr=1) {
       return v.zz_vertsplit(incr);
-=======
-       \doctest
-       print vertsplit(SX.sym("a",4))
-       \doctestout
-       [SX(a_0), SX(a_1), SX(a_2), SX(a_3)]
-       \enddoctest
-     
-       \doctest
-       print vertsplit(SX.sym("a",4),2)
-       \doctestout
-       [SX([a_0, a_1]), SX([a_2, a_3])]
-       \enddoctest
-     
-       If the number of rows is not a multiple of \p incr,
-       the last entry returned will have a size smaller than \p incr.
-     
-       \doctest
-       print vertsplit(DMatrix([0,1,2,3,4]),2)
-       \doctestout
-       [DMatrix([0, 1]), DMatrix([2, 3]), DMatrix(4)]
-       \enddoctest
-     *
-     */
-    inline friend std::vector<MatType > vertsplit(const MatType &v, int incr=1) {
-      casadi_assert(incr>=1);
-      int sz1 = static_cast<const MatType&>(v).size1();
-      std::vector<int> offset1 = range(0, sz1, incr);
-      offset1.push_back(sz1);
-      return vertsplit(v, offset1);
->>>>>>> 53b708fb
     }
 
     /** \brief Construct a matrix from a list of list of blocks.
@@ -529,13 +421,8 @@
 
     /** \brief Construct a matrix from 4 blocks
      */
-<<<<<<< HEAD
     inline friend MatType
       blockcat(const MatType &A, const MatType &B, const MatType &C, const MatType &D) {
-=======
-    inline friend MatType blockcat(const MatType &A, const MatType &B,
-                                   const MatType &C, const MatType &D) {
->>>>>>> 53b708fb
       return vertcat(horzcat(A, B), horzcat(C, D));
     }
 
@@ -545,17 +432,10 @@
      *
      *   blockcat(blocksplit(x,..., ...)) = x
      */
-<<<<<<< HEAD
     inline friend std::vector< std::vector< MatType > >
       blocksplit(const MatType& x,
                  const std::vector<int>& vert_offset,
                  const std::vector<int>& horz_offset) {
-=======
-    inline friend
-      std::vector< std::vector< MatType > > blocksplit(const MatType& x,
-                                                       const std::vector<int>& vert_offset,
-                                                       const std::vector<int>& horz_offset) {
->>>>>>> 53b708fb
       return x.zz_blocksplit(vert_offset, horz_offset);
     }
 
@@ -567,52 +447,15 @@
      */
     inline friend std::vector< std::vector< MatType > >
       blocksplit(const MatType& x, int vert_incr=1, int horz_incr=1) {
-<<<<<<< HEAD
       return x.zz_blocksplit(vert_incr, horz_incr);
     }
 
     /** \brief Construct a matrix with given block on the diagonal
      */
-=======
-      casadi_assert(horz_incr>=1);
-      casadi_assert(vert_incr>=1);
-      int sz1 = static_cast<const MatType&>(x).size1();
-      std::vector<int> offset1 = range(0, sz1, vert_incr);
-      offset1.push_back(sz1);
-      int sz2 = static_cast<const MatType&>(x).size2();
-      std::vector<int> offset2 = range(0, sz2, horz_incr);
-      offset2.push_back(sz2);
-      return blocksplit(x, offset1, offset2);
-    }
-
-    /** \brief Construct a matrix with given block on the diagonal */
->>>>>>> 53b708fb
     inline friend MatType diagcat(const std::vector<MatType> &A) {
       return MatType::zz_diagcat(A);
     }
 
-<<<<<<< HEAD
-=======
-    /** \brief Concatenate along diagonal, two matrices */
-    inline friend MatType diagcat(const MatType &x, const MatType &y) {
-      MatType v[] = {x, y};
-      return diagcat(std::vector<MatType>(v, v+2));
-    }
-
-    /** \brief Concatenate along diagonal, three matrices */
-    inline friend MatType diagcat(const MatType &x, const MatType &y, const MatType &z) {
-      MatType v[] = {x, y, z};
-      return diagcat(std::vector<MatType>(v, v+3));
-    }
-
-    /** \brief Concatenate along diagonal, four matrices */
-    inline friend MatType diagcat(const MatType &x, const MatType &y, const MatType &z,
-                                  const MatType &w) {
-      MatType v[] = {x, y, z, w};
-      return diagcat(std::vector<MatType>(v, v+4));
-    }
-
->>>>>>> 53b708fb
     /** \brief  split diagonally, retaining square matrices
      * \param output_offset1 List of all start locations (row) for each group
      *      the last matrix will run to the end.
@@ -621,16 +464,10 @@
      *
      *   diagcat(diagsplit(x, ...)) = x
      */
-<<<<<<< HEAD
     friend std::vector< MatType >
       diagsplit(const MatType& x,
                 const std::vector<int>& output_offset1,
                 const std::vector<int>& output_offset2) {
-=======
-    inline friend std::vector< MatType > diagsplit(const MatType& x,
-                                                   const std::vector<int>& output_offset1,
-                                                   const std::vector<int>& output_offset2) {
->>>>>>> 53b708fb
       return x.zz_diagsplit(output_offset1, output_offset2);
     }
 
@@ -640,17 +477,9 @@
      *
      *   diagcat(diagsplit(x, ...)) = x
      */
-<<<<<<< HEAD
     inline friend std::vector< MatType >
       diagsplit(const MatType& x, const std::vector<int>& output_offset) {
       return x.zz_diagsplit(output_offset);
-=======
-    inline friend std::vector< MatType > diagsplit(const MatType& x,
-                                                   const std::vector<int>& output_offset) {
-      casadi_assert_message(x.issquare(), "diagsplit(x,incr)::input must be square but got "
-                            << x.dimString()  << ".");
-      return diagsplit(x, output_offset, output_offset);
->>>>>>> 53b708fb
     }
 
     /** \brief  split diagonally, retaining groups of square matrices
@@ -658,19 +487,9 @@
      *
      *  diagsplit(diagsplit(x, ...)) = x
      */
-<<<<<<< HEAD
     inline friend std::vector< MatType >
       diagsplit(const MatType& x, int incr=1) {
       return x.zz_diagsplit(incr);
-=======
-    inline friend std::vector< MatType > diagsplit(const MatType& x, int incr=1) {
-      casadi_assert(incr>=1);
-      casadi_assert_message(x.issquare(), "diagsplit(x,incr)::input must be square but got "
-                            << x.dimString()  << ".");
-      std::vector<int> offset2 = range(0, x.size2(), incr);
-      offset2.push_back(x.size2());
-      return diagsplit(x, offset2);
->>>>>>> 53b708fb
     }
 
     /** \brief  split diagonally, retaining fixed-sized matrices
@@ -679,7 +498,6 @@
      *
      *  diagsplit(diagsplit(x, ...)) = x
      */
-<<<<<<< HEAD
     inline friend std::vector< MatType >
       diagsplit(const MatType& x, int incr1, int incr2) {
       return x.zz_diagsplit(incr1, incr2);
@@ -687,29 +505,12 @@
 
     /** \brief  concatenate vertically while vectorizing all arguments with vec
      */
-=======
-    inline friend std::vector< MatType > diagsplit(const MatType& x, int incr1, int incr2) {
-      casadi_assert(incr1>=1);
-      casadi_assert(incr2>=1);
-      std::vector<int> offset1 = range(0, x.size1(), incr1);
-      offset1.push_back(x.size1());
-      std::vector<int> offset2 = range(0, x.size2(), incr2);
-      offset2.push_back(x.size2());
-      return diagsplit(x, offset1, offset2);
-    }
-
-    /** \brief  concatenate vertically while vectorizing all arguments with vec */
->>>>>>> 53b708fb
     inline friend MatType veccat(const std::vector< MatType >& x) {
       return MatType::zz_veccat(x);
     }
 
-<<<<<<< HEAD
     /** \brief Matrix product of two matrices
     */
-=======
-    /** \brief Matrix product of two matrices:  */
->>>>>>> 53b708fb
     inline friend MatType mul(const MatType &X, const MatType &Y) {
       return X.zz_mtimes(Y);
     }
@@ -720,7 +521,6 @@
         C meaning that other entries of (X*Y) are ignored.
         The operation is equivalent to: Z+mul(X,Y).project(Z.sparsity()).
     */
-<<<<<<< HEAD
     inline friend MatType
       mul(const MatType &X, const MatType &Y, const MatType &Z) {
       return X.zz_mtimes(Y, Z);
@@ -734,23 +534,6 @@
 
     /** \brief Transpose
      */
-=======
-    inline friend MatType mul(const MatType &X, const MatType &Y, const MatType &Z) {
-      return X.zz_mtimes(Y, Z);
-    }
-
-    /** \brief Matrix product of n matrices */
-    inline friend MatType mul(const std::vector<MatType> &args) {
-      casadi_assert_message(args.size()>=1,
-                            "mul(std::vector<MatType> &args): "
-                            "supplied list must not be empty.");
-      MatType ret = args[0];
-      for (int i=1; i<args.size(); ++i) ret = mul(ret, args[i]);
-      return ret;
-    }
-
-    /** \brief Transpose */
->>>>>>> 53b708fb
     inline friend MatType transpose(const MatType& X) {
       return X.T();
     }
@@ -759,26 +542,16 @@
         Reshapes/vectorizes the matrix such that the shape becomes (expr.numel(), 1).
         Columns are stacked on top of each other.
         Same as reshape(expr, expr.numel(), 1)
-<<<<<<< HEAD
         
         a c \n
         b d \n
         
         turns into
         
-=======
-
-        a c \n
-        b d \n
-
-        turns into
-
->>>>>>> 53b708fb
         a \n
         b \n
         c \n
         d \n
-<<<<<<< HEAD
     */
     inline friend MatType vec(const MatType& a) {
       return a.zz_vec();
@@ -792,77 +565,42 @@
 
     /** \brief Returns a reshaped version of the matrix
      */
-=======
-
-    */
-    inline friend MatType vec(const MatType& a) { return a.zz_vec();}
-
-    /** \brief Returns a flattened version of the matrix, preserving only nonzeros
-     */
-    inline friend MatType vecNZ(const MatType& a) { return a.zz_vecNZ();}
-
-    //! \brief Returns a reshaped version of the matrix
->>>>>>> 53b708fb
     inline friend MatType reshape(const MatType& a, int nrow, int ncol) {
       return a.zz_reshape(nrow, ncol);
     }
 
-<<<<<<< HEAD
     /** \brief Returns a reshaped version of the matrix, dimensions as a vector
     */
-=======
-    //! \brief Returns a reshaped version of the matrix, dimensions as a vector
->>>>>>> 53b708fb
     inline friend MatType reshape(const MatType& a, std::pair<int, int> rc) {
       return reshape(a, rc.first, rc.second);
     }
 
-<<<<<<< HEAD
     /** \brief Reshape the matrix
     */
-=======
-    //! \brief Reshape the matrix
->>>>>>> 53b708fb
     inline friend MatType reshape(const MatType& a, const Sparsity& sp) {
       return a.zz_reshape(sp);
     }
 
-<<<<<<< HEAD
     /** \brief Obtain the structural rank of a sparsity-pattern
     */
-=======
-    /// Obtain the structural rank of a sparsity-pattern
->>>>>>> 53b708fb
     inline friend int sprank(const MatType& A) {
       return A.zz_sprank();
     }
 
-<<<<<<< HEAD
     /** \brief 0-norm (nonzero count) of a Matrix-matrix product
     */
-=======
-    /** 0-norm (nonzero count) of a Matrix-matrix product,*/
->>>>>>> 53b708fb
     inline friend int norm_0_mul(const MatType &x, const MatType &y) {
       return x.zz_norm_0_mul(y);
     }
 
     /** \brief Get the upper triangular part of a matrix
-<<<<<<< HEAD
-    */
-=======
-     */
->>>>>>> 53b708fb
+    */
     inline friend MatType triu(const MatType& a, bool includeDiagonal=true) {
       return a.zz_triu(includeDiagonal);
     }
 
     /** \brief Get the lower triangular part of a matrix
-<<<<<<< HEAD
-    */
-=======
-     */
->>>>>>> 53b708fb
+    */
     inline friend MatType tril(const MatType& a, bool includeDiagonal=true) {
       return a.zz_tril(includeDiagonal);
     }
@@ -875,17 +613,12 @@
       return a.zz_kron(b);
     }
 
-<<<<<<< HEAD
     /** \brief Repeat matrix A n times vertically and m times horizontally
      */
-=======
-    /** \brief Repeat matrix A n times vertically and m times horizontally */
->>>>>>> 53b708fb
     inline friend MatType repmat(const MatType &A, int n, int m=1) {
       return A.zz_repmat(n, m);
     }
 
-<<<<<<< HEAD
     /** \brief Repeat matrix A n times vertically and m times horizontally
      */
     inline friend MatType repmat(const MatType &A, const std::pair<int, int>& rc) {
@@ -940,15 +673,6 @@
       return diagcat(make_vector(x, y, z, w));
     }
 #endif // SWIG
-
-=======
-    /** \brief Repeat matrix A n times vertically and m times horizontally */
-    inline friend MatType repmat(const MatType &A, const std::pair<int, int>& rc) {
-      return A.zz_repmat(rc.first, rc.second);
-    }
-#endif // !SWIG || DOXYGEN
-/** @} */
->>>>>>> 53b708fb
   };
 
 #ifndef SWIG
