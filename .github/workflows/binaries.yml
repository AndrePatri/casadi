name: binaries

on: push

env:
  cache-suffix: v12
  build_flags: "-DWITH_COMMON=OFF -DWITH_BUILD_REQUIRED=ON -DWITH_BUILD_BONMIN=ON -DWITH_BONMIN=ON -DWITH_IPOPT=ON -DWITH_BUILD_LAPACK=ON -DWITH_LAPACK=ON -DWITH_MUMPS=ON -DWITH_CLP=ON -DWITH_CBC=ON -DWITH_THREAD=ON"


jobs:
  swig:
    runs-on: ubuntu-20.04

    steps:

    - uses: actions/checkout@v2.4.0
      with:
        fetch-depth: 0 # for git-restore-mtime
    - uses: chetan/git-restore-mtime-action@v1
    - name: Login to GitHub Container Registry
      uses: docker/login-action@v1
      with:
          registry: ghcr.io
          username: jgillis
          password: ${{ secrets.CASADIBOT_TOKEN }}
          
    - name: generate Python 2
      run: >
        docker run --rm -v`pwd`:/local ghcr.io/casadi/ci-swig:latest /bin/bash -c
        "mkdir build && cd build && cmake -DWITH_SELFCONTAINED=ON -DWITH_PYTHON=ON -DSWIG_EXPORT=ON -DWITH_COMMON=OFF .. && make python_source && cd .. && rm -rf build"
        
    - name: generate Python 3
      run: >
        docker run --rm -v`pwd`:/local ghcr.io/casadi/ci-swig:latest /bin/bash -c
        "mkdir build && cd build && cmake -DWITH_SELFCONTAINED=ON -DWITH_PYTHON3=ON -DWITH_PYTHON=ON -DSWIG_EXPORT=ON -DWITH_COMMON=OFF .. && make python_source && cd .. && rm -rf build"

    - name: generate Matlab
      run: >
        docker run --rm -v`pwd`:/local ghcr.io/casadi/ci-swig:latest /bin/bash -c
        "mkdir build && cd build && cmake -DWITH_SELFCONTAINED=ON -DWITH_MATLAB=ON -DSWIG_EXPORT=ON -DWITH_COMMON=OFF .. && make matlab_source && cd .. && rm -rf build"
    
    - name: set CMAKE default options
      run: |
         sed -i 's/option(SWIG_IMPORT "Export SWIG" OFF)/option(SWIG_IMPORT "Import SWIG" ON)/g' CMakeLists.txt

    - name: build archives
      run: |
        zip -rq ../casadi_source.zip . --exclude '.*' --exclude '*/.*' --exclude 'appveyor.yml'
        mv ../casadi_source.zip casadi_source.zip
      
    - uses: actions/upload-artifact@v2.2.4
      with:
        name: casadi_source_wrapper
        path: casadi_source.zip
          
  core-osx:
    runs-on: ${{matrix.image}}
    strategy:
      fail-fast: false
      matrix:
        image: [macos-11]
    env:
      CONDA_BUILD_SYSROOT: /opt/MacOSX10.9.sdk
      SDKROOT: /opt/MacOSX10.9.sdk
    steps:
      - uses: casadi/action-setup-compiler@master
        with:
          cache-suffix: ''
      - uses: actions/checkout@v2.4.0
        with:
          fetch-depth: 0 # for git-restore-mtime
      - uses: chetan/git-restore-mtime-action@v1
      - name: Cache build dir
        uses: actions/cache@v2
        with:
          key: core-build-${{matrix.image}}-${{env.cache-suffix}}
          path: build
      - name: Build
        run: |
          rm -f build/CMakeCache.txt
          CC=${{ env.CC }} FC=${{ env.FC }} CXX=${{ env.CXX }} cmake -DCMAKE_OSX_SYSROOT=${{env.CONDA_BUILD_SYSROOT}} -Bbuild -DWITH_SELFCONTAINED=ON ${{env.build_flags}} -H.
          CC=${{ env.CC }} FC=${{ env.FC }} CXX=${{ env.CXX }} cmake --build build -v
      - run: zip -rq ${{github.job}}-${{matrix.image}}.zip build
      - uses: actions/upload-artifact@v2.2.4
        with:
          name: ${{ github.job }}-${{matrix.image}}
          path: ${{ github.job }}-${{matrix.image}}.zip
          retention-days: 5

  core-dockcross:
    runs-on: ubuntu-20.04
    if: true
    strategy:
      fail-fast: false
      matrix:
        target: [manylinux1-x64,manylinux1-x86,manylinux2014-x64,manylinux2014-x86,windows-shared-x64-posix]
    steps:
      - uses: actions/checkout@v2.4.0
        with:
          fetch-depth: 0 # for git-restore-mtime
      - uses: chetan/git-restore-mtime-action@v1
      - name: Setup dockcross
        run: |
          docker pull dockcross/${{ matrix.target }}:latest
          docker run --rm dockcross/${{ matrix.target }} > dockcross
          chmod +x dockcross
          pwd
          ls -al dockcross
      - name: Cache build dir
        uses: actions/cache@v2
        with:
          key: core-build-${{ matrix.target }}-${{env.cache-suffix}}
          path: build
      - name: Build
        run: |
          rm -f build/CMakeCache.txt
          ./dockcross cmake -Bbuild -DWITH_SELFCONTAINED=ON ${{env.build_flags}} -H.

          # In MXE land, (cross).pkg-config does not listen to PKG_CONFIG_PATH straight see https://mxe.cc/#tutorial-4
          # Needed to make CoinUtils work
          ./dockcross --args "--env PKG_CONFIG_PATH_x86_64_w64_mingw32_shared_posix=/work/build/external_projects/lib64/pkgconfig:/work/build/external_projects/lib/pkgconfig:/work/build/external_projects/share/pkgconfig" -- cmake --build build -v
      - name: Easy Zip Files - fails to ignore some bad symlinks
        if: false
        uses: vimtor/action-zip@v1
        with:
          files: build/
          recursive: false
          dest: ${{github.job}}-${{matrix.target}}.zip
      - run: zip -rq ${{github.job}}-${{matrix.target}}.zip build
      - uses: actions/upload-artifact@v2.2.4
        with:
          name: ${{github.job}}-${{ matrix.target}}
          path: ${{github.job}}-${{matrix.target}}.zip
          retention-days: 5
          
  matrix-arch-py2:
    runs-on: ubuntu-latest
    steps:
      - id: build-matrix
        uses: jgillis/setup-build-matrix@v1.2.0
        with:
          config: |
            matrix:
              arch: [manylinux1-x64,manylinux1-x86]
              py2: ["27","35","36","37","38","39"]
            operations:
              - type: append
                matrix:
                  arch: [manylinux2014-x64,manylinux2014-x86]
                  py2: ["310"]
              - type: append
                matrix:
                  arch: [windows-shared-x64-posix]
                  py2: ["27","35","36","37","38","39","310"]
              #- type: append
              #  matrix:
              #    arch: [manylinux2014-aarch64]
              #    py2: ["35","36","37","38","39"]
    outputs:
      matrix: ${{ steps.build-matrix.outputs.matrix }}
  
  python-osx:
    needs: [core-osx,swig]
    runs-on: ${{ matrix.image }}
    strategy:
      fail-fast: false
      matrix:
        image: [macos-11]
        py2: ["27","35","36","37","38","39","310"]
  
    env:
      CONDA_BUILD_SYSROOT: /opt/MacOSX10.9.sdk
      SDKROOT: /opt/MacOSX10.9.sdk
    steps:
      - uses: casadi/action-setup-compiler@master
        with:
          cache-suffix: ${{matrix.py2}}
      - id: get-id
        uses: actions/github-script@v5.0.0
        env:
          py2: "${{ matrix.py2 }}"
        with:
          result-encoding: string
          script: |
            const { py2 } = process.env;
            const major = py2.substr(0,1);
            const minor = py2.substr(1);
            core.setOutput('pydot2', major+"."+minor)
            core.setOutput('WITH_PYTHON3', major==="3" ? "ON" : "OFF")
      - name: Setup Python
        uses: actions/setup-python@v2.3.1
        with:
          python-version: ${{steps.get-id.outputs.pydot2}}
      - uses: actions/download-artifact@v2
        with:
          name: casadi_source_wrapper
      - name: Unpack source
        run: unzip casadi_source.zip
      - uses: actions/download-artifact@v2
        with:
          name: core-osx-${{ matrix.image }}
      - run: unzip core-osx-${{ matrix.image }}.zip
      - name: Build
        run: |
          cmake -Bbuild -DWITH_PYTHON=ON -DWITH_PYTHON3=${{steps.get-id.outputs.WITH_PYTHON3}} -USWIG_IMPORT -DCMAKE_INSTALL_PREFIX=${{github.workspace}}/install -DSKIP_CONFIG_H_GENERATION=ON
          cmake --build build --target install -v
      - uses: jgillis/universal_grafter@master
        with:
          source_path: install/casadi
          destination_path: install/casadi
          search_paths: /usr/local/miniconda/envs/$CONDA_DEFAULT_ENV/lib
      - name: Easy Zip Files
        uses: vimtor/action-zip@v1
        with:
          files: install/
          recursive: false
          dest: casadi-osx64-py${{matrix.py2}}.zip
      - uses: actions/upload-artifact@v2.2.4
        with:
          name: casadi-osx64-py${{matrix.py2}}
          path: casadi-osx64-py${{matrix.py2}}.zip
          retention-days: 5
      - run: cp casadi-osx64-py${{matrix.py2}}.zip casadi-osx64-py${{matrix.py2}}-${{ env.GITHUB_SHA_SHORT }}-untested.zip
      - name: Inject slug/short variables
        uses: rlespinasse/github-slug-action@v3.x
      - name: Delete old release assets
        uses: mknejp/delete-release-assets@v1
        with:
          token: ${{ secrets.TOKEN_PUBLIC}}
          tag: nightly-${{ env.GITHUB_REF_SLUG }}
          assets: casadi-osx64-py${{matrix.py2}}-*-untested.zip
      - name: Upload files to a GitHub release
        uses: svenstaro/upload-release-action@2.2.1
        with:
          repo_token: ${{ secrets.TOKEN_PUBLIC}}
          overwrite: true
          tag: nightly-${{ env.GITHUB_REF_SLUG }}
          file: casadi-osx64-py${{matrix.py2}}-${{ env.GITHUB_SHA_SHORT }}-untested.zip

  python-dockcross:
    needs: [core-dockcross,matrix-arch-py2,swig]
    runs-on: ubuntu-20.04
    strategy:
      fail-fast: false
      matrix: ${{ fromJson(needs.matrix-arch-py2.outputs.matrix) }}
    steps:
      - uses: actions/download-artifact@v2
        with:
          name: casadi_source_wrapper
      - name: Unpack source
        run: unzip casadi_source.zip
      - run: cat CMakeLists.txt
      - uses: actions/download-artifact@v2
        with:
          name: core-dockcross-${{ matrix.arch }}
      - run: ls
      - run: unzip core-dockcross-${{ matrix.arch }}.zip
      - name: Setup dockcross
        run: |
          docker pull dockcross/${{ matrix.arch }}:latest
          docker run --rm dockcross/${{ matrix.arch }}:latest > dockcross
          chmod +x dockcross
      - run: echo ${{env.GITHUB_WORKSPACE}}
      - run: cat $GITHUB_ENV
      - run: |
          echo -n "PYTHON_INCLUDE_DIR=" >> $GITHUB_ENV && ./dockcross bash -c "ls -d /opt/python/cp${{ matrix.py2 }}*/include/python* | head -n 1" >> $GITHUB_ENV && tail $GITHUB_ENV
      - name: (windows target only) get Python
        if: contains(matrix.arch, 'windows')
        run: |
          archx=$(python -c "print([e for e in '${{matrix.arch}}'.split('-') if e.startswith('x')][0])")
          wget https://github.com/casadi/artifacts/releases/download/evergreen/windows_python${{ matrix.py2 }}_$archx.zip -O python.zip && unzip python.zip -d python
          pwd
          tree python
          echo "PYTHON_INCLUDE_DIR=/work/python/include" >> $GITHUB_ENV
          echo "PYTHON_LIBRARIES=/work/python/libs/python${{ matrix.py2 }}.lib" >> $GITHUB_ENV
      - name: Build
        run: |
          ./dockcross cmake -Bbuild -DWITH_PYTHON=ON -DPYTHON_LIBRARIES=${{ env.PYTHON_LIBRARIES}} -DPYTHON_INCLUDE_DIR=${{ env.PYTHON_INCLUDE_DIR }} -USWIG_IMPORT  -DCMAKE_INSTALL_PREFIX=/work/install -DSKIP_CONFIG_H_GENERATION=ON
          ./dockcross cmake --build build --target install -v
      - uses: kanga333/variable-mapper@v0.2.2
        with:
          key: "${{matrix.arch}}"
          map: |
           {
              "manylinux1-x64": {"os": "linux64", "bitness": "64"},
              "manylinux1-x86": {"os": "linux32", "bitness": "32"},
              "manylinux2014-x64": {"os": "linux64", "bitness": "64"},
              "manylinux2014-x86": {"os": "linux32", "bitness": "32"},
              "windows-shared-x64-posix": {"os": "windows64", "bitness": "64"}
           }
          export_to: env
      - uses: jgillis/universal_grafter@master
        if: "!contains(matrix.arch, 'windows')"
        with:
          source_path: install/casadi
          destination_path: install/casadi
          dockcross: ${{ matrix.arch }}
          bitness: ${{env.bitness}}
      - name: Easy Zip Files
        uses: vimtor/action-zip@v1
        with:
          files: install/
          recursive: false
          dest: casadi-${{env.os}}-py${{matrix.py2}}.zip
      - run: cp casadi-${{env.os}}-py${{matrix.py2}}.zip casadi-${{env.os}}-py${{matrix.py2}}-${{ env.GITHUB_SHA_SHORT }}-untested.zip
      - name: Inject slug/short variables
        uses: rlespinasse/github-slug-action@v3.x
<<<<<<< HEAD
      - name: Delete old release assets
        uses: mknejp/delete-release-assets@v1
        with:
          token: ${{ secrets.TOKEN_PUBLIC}}
          tag: nightly-${{ env.GITHUB_REF_SLUG }}
          assets: casadi-${{env.os}}-py${{matrix.py2}}-*untested.zip
=======
>>>>>>> 894125df
      - name: Upload files to a GitHub release
        uses: svenstaro/upload-release-action@2.2.1
        with:
          repo_token: ${{ secrets.TOKEN_PUBLIC}}
          overwrite: true
          tag: nightly-${{ env.GITHUB_REF_SLUG }}
          file: casadi-${{env.os}}-py${{matrix.py2}}-${{ env.GITHUB_SHA_SHORT }}-untested.zip
      - uses: actions/upload-artifact@v2.2.4
        with:
          name: casadi-${{env.os}}-py${{matrix.py2}}
          path: casadi-${{env.os}}-py${{matrix.py2}}.zip
          retention-days: 5

  test-python:
    runs-on: ${{matrix.image}}
    needs: [python-dockcross,python-osx]
    strategy:
     fail-fast: false
     matrix:
       py2: ["27","35","36","37","38","39","310"]
       image: ["windows-latest","ubuntu-latest","macos-latest"]
       bit: [64]
       exclude:
        # No Windows 32bit builds currently
        - image: "windows-latest"
          bit: 32
    steps:
      - uses: actions/checkout@v2.4.0
      - uses: kanga333/variable-mapper@v0.2.2
        with:
          key: "${{matrix.image}}"
          map: |
           {
              "windows-latest": {"os": "windows"},
              "ubuntu-latest": {"os": "linux"},
              "macos-latest": {"os": "osx"}
           }
          export_to: env
      - uses: actions/download-artifact@v2
        with:
          name: casadi-${{env.os}}${{matrix.bit}}-py${{matrix.py2}}
      - run: ls
      - name: Unpack source
        run: unzip casadi-${{env.os}}${{matrix.bit}}-py${{matrix.py2}}.zip
      # Make cl.exe available on Windows
      - uses: ilammy/msvc-dev-cmd@v1
      - id: get-id
        uses: actions/github-script@v5.0.0
        env:
          py2: "${{ matrix.py2 }}"
        with:
          result-encoding: string
          script: |
            const { py2 } = process.env;
            const major = py2.substr(0,1);
            const minor = py2.substr(1);
            core.setOutput('pydot2', major+"."+minor)
      - name: Setup Python
        uses: actions/setup-python@v2.3.1
        with:
          python-version: ${{steps.get-id.outputs.pydot2}}
      - env:
          PYTHONPATH: ${{ github.workspace }}/install
        run: |
          cd test/python
          pip install numpy scipy
          python -c "from casadi.tools import *;loadAllCompiledPlugins()"
          python alltests.py
      - run: cp casadi-${{env.os}}${{matrix.bit}}-py${{matrix.py2}}.zip casadi-${{env.os}}${{matrix.bit}}-py${{matrix.py2}}-${{ env.GITHUB_SHA_SHORT }}-tested.zip
      - name: Upload files to a GitHub release
        uses: svenstaro/upload-release-action@2.2.1
        with:
          repo_token: ${{ secrets.TOKEN_PUBLIC}}
          overwrite: true
          tag: nightly-${{ env.GITHUB_REF_SLUG }}
          file: casadi-${{env.os}}${{matrix.bit}}-py${{matrix.py2}}-${{ env.GITHUB_SHA_SHORT }}-tested.zip
      - name: Delete old release assets
        uses: mknejp/delete-release-assets@v1
        with:
          token: ${{ secrets.TOKEN_PUBLIC}}
          tag: nightly-${{ env.GITHUB_REF_SLUG }}
          assets: casadi-${{env.os}}${{matrix.bit}}-py${{matrix.py2}}-${{ env.GITHUB_SHA_SHORT }}-untested.zip<|MERGE_RESOLUTION|>--- conflicted
+++ resolved
@@ -305,15 +305,12 @@
       - run: cp casadi-${{env.os}}-py${{matrix.py2}}.zip casadi-${{env.os}}-py${{matrix.py2}}-${{ env.GITHUB_SHA_SHORT }}-untested.zip
       - name: Inject slug/short variables
         uses: rlespinasse/github-slug-action@v3.x
-<<<<<<< HEAD
       - name: Delete old release assets
         uses: mknejp/delete-release-assets@v1
         with:
           token: ${{ secrets.TOKEN_PUBLIC}}
           tag: nightly-${{ env.GITHUB_REF_SLUG }}
-          assets: casadi-${{env.os}}-py${{matrix.py2}}-*untested.zip
-=======
->>>>>>> 894125df
+          assets: casadi-${{env.os}}-py${{matrix.py2}}-*-untested.zip
       - name: Upload files to a GitHub release
         uses: svenstaro/upload-release-action@2.2.1
         with:
