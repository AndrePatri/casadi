--- conflicted
+++ resolved
@@ -1051,22 +1051,12 @@
     b = triu(a)
     self.checkarray(b, DMatrix([[1,2],[0,4]]) )
 
-<<<<<<< HEAD
-    with self.assertRaises(Exception):
-      c.triu(DMatrix.ones(3,4))
-=======
->>>>>>> 3d467176
 
   def test_tril(self):
     a = DMatrix([[1,2],[3,4]])
     b = tril(a)
     self.checkarray(b, DMatrix([[1,0],[3,4]]) )
 
-<<<<<<< HEAD
-    with self.assertRaises(Exception):
-      c.tril(DMatrix.ones(3,4))
-=======
->>>>>>> 3d467176
 
 if __name__ == '__main__':
     unittest.main()
