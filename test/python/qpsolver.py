#
#     This file is part of CasADi.
#
#     CasADi -- A symbolic framework for dynamic optimization.
#     Copyright (C) 2010-2014 Joel Andersson, Joris Gillis, Moritz Diehl,
#                             K.U. Leuven. All rights reserved.
#     Copyright (C) 2011-2014 Greg Horn
#
#     CasADi is free software; you can redistribute it and/or
#     modify it under the terms of the GNU Lesser General Public
#     License as published by the Free Software Foundation; either
#     version 3 of the License, or (at your option) any later version.
#
#     CasADi is distributed in the hope that it will be useful,
#     but WITHOUT ANY WARRANTY; without even the implied warranty of
#     MERCHANTABILITY or FITNESS FOR A PARTICULAR PURPOSE.  See the GNU
#     Lesser General Public License for more details.
#
#     You should have received a copy of the GNU Lesser General Public
#     License along with CasADi; if not, write to the Free Software
#     Foundation, Inc., 51 Franklin Street, Fifth Floor, Boston, MA  02110-1301  USA
#
#
from casadi import *
import casadi as c
from numpy import *
import unittest
from types import *
from helpers import *

qpsolvers = []
if NlpSolver.hasPlugin("ipopt"):
  qpsolvers.append(("nlp",{"nlp_solver":"ipopt", "nlp_solver_options": {"tol": 1e-12}},{}))

if NlpSolver.hasPlugin("ipopt"):
  qpsolvers.append(("nlp.ipopt",{"nlp_solver_options": {"tol": 1e-12}},{}))

if NlpSolver.hasPlugin("worhp"):
  qpsolvers.append(("nlp",{"nlp_solver": "worhp", "nlp_solver_options": {"TolOpti": 1e-12}},{}))

if NlpSolver.hasPlugin("worhp"):
  qpsolvers.append(("nlp.worhp",{"nlp_solver_options": {"TolOpti": 1e-12}},{}))

if QpSolver.hasPlugin("ooqp"):
  qpsolvers.append(("ooqp",{},{}))

if QpSolver.hasPlugin("qpoases"):
  qpsolvers.append(("qpoases",{},{}))

if QpSolver.hasPlugin("cplex"):
  qpsolvers.append(("cplex",{},{}))

if QpSolver.hasPlugin("sqic"):
  qpsolvers.append(("sqic",{},{}))

if QpSolver.hasPlugin("qcqp.socp.sdp.dsdp"):
  qpsolvers.append(("qcqp.socp.sdp.dsdp",{"qcqp_solver_options.socp_solver_options.sdp_solver_options": {"gapTol":1e-10}},{}))

if QpSolver.hasPlugin("qcqp.socp.mosek"):
  qpsolvers.append(("qcqp.socp.mosek",{"qcqp_solver_options.socp_solver_options": {"MSK_DPAR_INTPNT_CO_TOL_REL_GAP":1e-10}},{"less_digits": 3}))
<<<<<<< HEAD
=======

if QpSolver.hasPlugin("qcqp.socp.ecos"):
  qpsolvers.append(("qcqp.socp.ecos",{"qcqp_solver_options.socp_solver_options": {"reltol":1e-10,"abstol":1e-10}},{"less_digits": 2}))
>>>>>>> 17c4ffae

print qpsolvers

class QpSolverTests(casadiTestCase):

  def testboundsviol(self):
  
    H = DMatrix([[1,-1],[-1,2]])
    G = DMatrix([-2,-6])
    A =  DMatrix([[1, 1],[-1, 2],[2, 1]])
    
    LBA = DMatrix([-inf]*3)
    UBA = DMatrix([2, 2, 3])

    LBX = DMatrix([0]*2)
    UBX = DMatrix([inf,-inf])

<<<<<<< HEAD

=======
    options = {"mutol": 1e-12, "artol": 1e-12, "tol":1e-12}
      
>>>>>>> 17c4ffae
    for qpsolver, qp_options, aux_options in qpsolvers:
      self.message("general_convex: " + str(qpsolver))

      solver = QpSolver("mysolver",qpsolver,{'h':H.sparsity(),'a':A.sparsity()},qp_options)

      try:
        less_digits=aux_options["less_digits"]
      except:
        less_digits=0

      try:
        less_digits=aux_options["less_digits"]
      except:
        less_digits=0

      solver.setInput(H,"h")
      solver.setInput(G,"g")
      solver.setInput(A,"a")
      solver.setInput(LBX,"lbx")
      solver.setInput(UBX,"ubx")
      solver.setInput(LBA,"lba")
      solver.setInput(UBA,"uba")

      with self.assertRaises(Exception):
        solver.evaluate()

    H = DMatrix([[1,-1],[-1,2]])
    G = DMatrix([-2,-6])
    A =  DMatrix([[1, 1],[-1, 2],[2, 1]])
    
    LBA = DMatrix([-inf,5,-inf])
    UBA = DMatrix([2, 2, 3])

    LBX = DMatrix([0]*2)
    UBX = DMatrix([inf]*2)

    options = {"mutol": 1e-12, "artol": 1e-12, "tol":1e-12}
      
    for qpsolver, qp_options, aux_options in qpsolvers:
      self.message("general_convex: " + str(qpsolver))

      solver = QpSolver("mysolver",qpsolver,{'h':H.sparsity(),'a':A.sparsity()},qp_options)

      try:
        less_digits=aux_options["less_digits"]
      except:
        less_digits=0

      try:
        less_digits=aux_options["less_digits"]
      except:
        less_digits=0

      solver.setInput(H,"h")
      solver.setInput(G,"g")
      solver.setInput(A,"a")
      solver.setInput(LBX,"lbx")
      solver.setInput(UBX,"ubx")
      solver.setInput(LBA,"lba")
      solver.setInput(UBA,"uba")

      with self.assertRaises(Exception):
        solver.evaluate()
        
  def test_scalar(self):
    # 1/2 x H x + G' x
    H = DMatrix([1])
    G = DMatrix([1])

    A =  DMatrix(2)

    LBA = DMatrix(-10)
    UBA = DMatrix(10)

    LBX = DMatrix([-10])
    UBX = DMatrix([10])
    
    options = {"mutol": 1e-12, "artol": 1e-12, "tol":1e-12}
      
    for qpsolver, qp_options, aux_options in qpsolvers:
      self.message("general_convex: " + str(qpsolver))

      solver = QpSolver("mysolver",qpsolver,{'h':H.sparsity(),'a':A.sparsity()},qp_options)

      try:
        less_digits=aux_options["less_digits"]
      except:
        less_digits=0

      try:
        less_digits=aux_options["less_digits"]
      except:
        less_digits=0

      solver.setInput(H,"h")
      solver.setInput(G,"g")
      solver.setInput(A,"a")
      solver.setInput(LBX,"lbx")
      solver.setInput(UBX,"ubx")
      solver.setInput(LBA,"lba")
      solver.setInput(UBA,"uba")

      solver.evaluate()

      self.assertAlmostEqual(solver.getOutput()[0],-1,max(1,6-less_digits),str(qpsolver))
    
      self.assertAlmostEqual(solver.getOutput("lam_x")[0],0,max(1,6-less_digits),str(qpsolver))

      self.checkarray(solver.getOutput("lam_a"),DMatrix([0]),str(qpsolver),digits=max(1,6-less_digits))
      
      self.assertAlmostEqual(solver.getOutput("cost")[0],-0.5,max(1,6-less_digits),str(qpsolver))

  def test_general_convex_dense(self):
    self.message("Convex dense QP with solvers: " + str([qpsolver for qpsolver,options,aux_options in qpsolvers]))
    H = DMatrix([[1,-1],[-1,2]])
    G = DMatrix([-2,-6])
    A =  DMatrix([[1, 1],[-1, 2],[2, 1]])
    
    LBA = DMatrix([-inf]*3)
    UBA = DMatrix([2, 2, 3])

    LBX = DMatrix([0]*2)
    UBX = DMatrix([inf]*2)

    options = {"mutol": 1e-12, "artol": 1e-12, "tol":1e-12}
      
    for qpsolver, qp_options, aux_options in qpsolvers:
      self.message("general_convex: " + str(qpsolver))

      solver = QpSolver("mysolver",qpsolver,{'h':H.sparsity(),'a':A.sparsity()},qp_options)

      try:
        less_digits=aux_options["less_digits"]
      except:
        less_digits=0

      try:
        less_digits=aux_options["less_digits"]
      except:
        less_digits=0

      solver.setInput(H,"h")
      solver.setInput(G,"g")
      solver.setInput(A,"a")
      solver.setInput(LBX,"lbx")
      solver.setInput(UBX,"ubx")
      solver.setInput(LBA,"lba")
      solver.setInput(UBA,"uba")

      solver.evaluate()

      self.assertAlmostEqual(solver.getOutput()[0],2.0/3,max(1,6-less_digits),str(qpsolver))
      self.assertAlmostEqual(solver.getOutput()[1],4.0/3,max(1,6-less_digits),str(qpsolver))
    
      self.assertAlmostEqual(solver.getOutput("lam_x")[0],0,max(1,6-less_digits),str(qpsolver))
      self.assertAlmostEqual(solver.getOutput("lam_x")[1],0,max(1,6-less_digits),str(qpsolver))

      self.checkarray(solver.getOutput("lam_a"),DMatrix([3+1.0/9,4.0/9,0]),str(qpsolver),digits=max(1,6-less_digits))
      
      self.assertAlmostEqual(solver.getOutput("cost")[0],-8-2.0/9,max(1,6-less_digits),str(qpsolver))
      
      solver.setInput(H*4,"h")

      solver.evaluate()

      self.assertAlmostEqual(solver.getOutput()[0],1,max(1,3-less_digits),str(qpsolver))
      self.assertAlmostEqual(solver.getOutput()[1],1,max(1,3-less_digits),str(qpsolver))
      self.assertAlmostEqual(solver.getOutput("cost"),-6,max(1,6-less_digits),str(qpsolver))
      
      self.assertAlmostEqual(solver.getOutput("lam_x")[0],0,max(1,6-less_digits),str(qpsolver))
      self.assertAlmostEqual(solver.getOutput("lam_x")[1],0,max(1,6-less_digits),str(qpsolver))

      self.checkarray(solver.getOutput("lam_a"),DMatrix([2,0,0]),str(qpsolver),digits=max(1,2-less_digits))
      
      solver.setInput(0,"h")
      
      if 'qcqp' in str(qpsolver): continue # Singular hessian

      solver.evaluate()
      self.assertAlmostEqual(solver.getOutput()[0],2.0/3,max(1,6-less_digits),str(qpsolver))
      self.assertAlmostEqual(solver.getOutput()[1],4.0/3,max(1,6-less_digits),str(qpsolver))
      self.assertAlmostEqual(solver.getOutput("cost"),-9-1.0/3,max(1,6-less_digits),str(qpsolver))
      
      self.assertAlmostEqual(solver.getOutput("lam_x")[0],0,max(1,6-less_digits),str(qpsolver))
      self.assertAlmostEqual(solver.getOutput("lam_x")[1],0,max(1,6-less_digits),str(qpsolver))

      self.checkarray(solver.getOutput("lam_a"),DMatrix([10.0/3,4.0/3,0]),str(qpsolver),digits=max(1,4-less_digits))

      solver.setInput([-inf]*3,"lba") #  Upper _and_ lower 
      solver.setInput([inf]*3,"uba")  #  bounds infinite?

      solver.setInput(5,"ubx")

      if "worhp" in str(qp_options):
        with self.assertRaises(Exception):
          solver.evaluate()
        return
      solver.evaluate()

      self.assertAlmostEqual(solver.getOutput()[0],5,max(1,6-less_digits),str(qpsolver))
      self.assertAlmostEqual(solver.getOutput()[1],5,max(1,6-less_digits),str(qpsolver))
      self.assertAlmostEqual(solver.getOutput("cost"),-40,max(1,5-less_digits),str(qpsolver))
      
      self.assertAlmostEqual(solver.getOutput("lam_x")[0],2,max(1,6-less_digits),str(qpsolver))
      self.assertAlmostEqual(solver.getOutput("lam_x")[1],6,max(1,6-less_digits),str(qpsolver))

      self.checkarray(solver.getOutput("lam_a"),DMatrix([0,0,0]),str(qpsolver),digits=max(1,4-less_digits))

  @memory_heavy()
  def test_general_convex_sparse(self):
    self.message("Convex sparse QP with solvers: " + str([qpsolver for qpsolver,options,aux_options in qpsolvers]))
    H = c.diag([2,1,0.2,0.7,1.3])

    H[1,2]=0.1
    H[2,1]=0.1
    
    G = DMatrix([-2,-6,1,0,0])
    A =  DMatrix([[1, 0,0.1,0.7,-1],[0.1, 2,-0.3,4,0.1]])
    A = sparsify(A)
    
    LBA = DMatrix([-inf])
    UBA = DMatrix([2, 2])

    LBX = DMatrix([0]*5)
    UBX = DMatrix([inf]*5)

<<<<<<< HEAD
  
=======
    options = { "mutol": 1e-12, "artol": 1e-12, "tol":1e-12}
      
>>>>>>> 17c4ffae
    for qpsolver, qp_options, aux_options in qpsolvers:
      self.message("general_convex: " + str(qpsolver))

      solver = QpSolver("mysolver",qpsolver,{'h':H.sparsity(),'a':A.sparsity()},qp_options)

      try:
        less_digits=aux_options["less_digits"]
      except:
        less_digits=0

      try:
        less_digits=aux_options["less_digits"]
      except:
        less_digits=0

      solver.setInput(H,"h")
      solver.setInput(G,"g")
      solver.setInput(A,"a")
      solver.setInput(LBX,"lbx")
      solver.setInput(UBX,"ubx")
      solver.setInput(LBA,"lba")
      solver.setInput(UBA,"uba")

      solver.evaluate()

      self.checkarray(solver.getOutput(),DMatrix([0.873908,0.95630465,0,0,0]),str(qpsolver),digits=max(1,6-less_digits))
      
      self.checkarray(solver.getOutput("lam_x"),DMatrix([0,0,-0.339076,-10.0873907,-0.252185]),6,str(qpsolver),digits=max(1,6-less_digits))

      self.checkarray(solver.getOutput("lam_a"),DMatrix([0,2.52184767]),str(qpsolver),digits=max(1,6-less_digits))

      self.assertAlmostEqual(solver.getOutput("cost")[0],-6.264669320767,max(1,6-less_digits),str(qpsolver))

  def test_general_nonconvex_dense(self):
    self.message("Non convex dense QP with solvers: " + str([qpsolver for qpsolver,options,aux_options in qpsolvers]))
    H = DMatrix([[1,-1],[-1,-2]])
    G = DMatrix([-2,-6])
    A =  DMatrix([[1, 1],[-1, 2],[2, 1]])
    
    LBA = DMatrix([-inf]*3)
    UBA = DMatrix([2, 2, 3])

    LBX = DMatrix([0]*2)
    UBX = DMatrix([inf]*2)

<<<<<<< HEAD
=======
    options = { "mutol": 1e-12, "artol": 1e-12, "tol":1e-12}
      
>>>>>>> 17c4ffae
    for qpsolver, qp_options, aux_options in qpsolvers:
      self.message("general_nonconvex: " + str(qpsolver))
      if not("cplex" in str(qpsolver)):
        continue
      solver = QpSolver("mysolver",qpsolver, {'h':H.sparsity(),'a':A.sparsity()},qp_options)

      solver.setInput(H,"h")
      solver.setInput(G,"g")
      solver.setInput(A,"a")
      solver.setInput(LBX,"lbx")
      solver.setInput(UBX,"ubx")
      solver.setInput(LBA,"lba")
      solver.setInput(UBA,"uba")

      self.assertRaises(Exception,lambda : solver.evaluate())

  def test_equality(self):
    self.message("Regression 452 test: equality constraints give wrong multipliers")
    H = DMatrix([[1,-1],[-1,2]])
    G = DMatrix([-2,-6])

    options = {"mutol": 1e-12, "artol": 1e-12, "tol":1e-12}
      
    for qpsolver, qp_options, aux_options in qpsolvers:
      self.message("equality: " + str(qpsolver))
      if "ooqp" in str(qpsolver):
        continue
<<<<<<< HEAD
      solver = QpSolver("mysolver",qpsolver,{'h':H.sparsity(),'a':Sparsity.dense(3,2)},qp_options)
=======
      solver = QpSolver(qpsolver,qpStruct(h=H.sparsity(),a=Sparsity.dense(3,2)))
      for key, val in options.iteritems():
        if solver.hasOption(key):
           solver.setOption(key,val)
      solver.setOption(qp_options)
      solver.init()
>>>>>>> 17c4ffae

      try:
        less_digits=aux_options["less_digits"]      
      except:
        less_digits=0 

      A =  DMatrix([[1, 1],[-1, 2],[2, 1]])

      LBA = DMatrix([-inf]*3)
      UBA = DMatrix([2, 2, 3])

      LBX = DMatrix([0.5,0])
      UBX = DMatrix([0.5,inf])

      solver.setInput(H,"h")
      solver.setInput(G,"g")
      solver.setInput(A,"a")
      solver.setInput(LBX,"lbx")
      solver.setInput(UBX,"ubx")
      solver.setInput(LBA,"lba")
      solver.setInput(UBA,"uba")
      if 'worhp' in str(qp_options):
        with self.assertRaises(Exception):
          solver.evaluate()
        return

      solver.evaluate()

      self.assertAlmostEqual(solver.getOutput()[0],0.5,max(1,6-less_digits),str(qpsolver))
      self.assertAlmostEqual(solver.getOutput()[1],1.25,max(1,6-less_digits),str(qpsolver))
<<<<<<< HEAD
    
=======

>>>>>>> 17c4ffae
      self.assertAlmostEqual(solver.getOutput("lam_x")[0],4.75,max(1,6-less_digits),str(qpsolver))
      self.assertAlmostEqual(solver.getOutput("lam_x")[1],0,max(1,6-less_digits),str(qpsolver))

      self.checkarray(solver.getOutput("lam_a"),DMatrix([0,2,0]),str(qpsolver),digits=max(1,6-less_digits))
      
      self.assertAlmostEqual(solver.getOutput("cost")[0],-7.4375,max(1,6-less_digits),str(qpsolver))
    
      A =  DMatrix([[1, 1],[-1, 2],[2, 1]])
      LBA = DMatrix([2,-inf,-inf])
      UBA = DMatrix([2, inf, inf])

      LBX = DMatrix([-inf]*2)
      UBX = DMatrix([inf]*2)


      solver.setInput(H,"h")
      solver.setInput(G,"g")
      solver.setInput(A,"a")
      solver.setInput(LBX,"lbx")
      solver.setInput(UBX,"ubx")
      solver.setInput(LBA,"lba")
      solver.setInput(UBA,"uba")

      solver.evaluate()

      self.assertAlmostEqual(solver.getOutput()[0],0.4,max(1,4-less_digits),str(qpsolver))
      self.assertAlmostEqual(solver.getOutput()[1],1.6,max(1,4-less_digits),str(qpsolver))
    
      self.assertAlmostEqual(solver.getOutput("lam_x")[0],0,max(1,5-less_digits),str(qpsolver))
      self.assertAlmostEqual(solver.getOutput("lam_x")[1],0,max(1,5-less_digits),str(qpsolver))

      self.checkarray(solver.getOutput("lam_a"),DMatrix([3.2,0,0]),str(qpsolver),digits=max(1,5-less_digits))
       
      self.assertAlmostEqual(solver.getOutput("cost")[0],-8.4,max(1,5-less_digits),str(qpsolver))

  @memory_heavy()
  def test_degenerate_hessian(self):
    self.message("Degenerate hessian")
    
    H = DMatrix([[1,-1,0],[-1,2,0],[0,0,0]])
    H = sparsify(H)
    G = DMatrix([-2,-6,1])
    A =  DMatrix([[1, 1,1]])

      


    LBA = DMatrix([0.5])
    UBA = DMatrix([0.5])

    LBX = DMatrix([-10])
    UBX = DMatrix([10])

<<<<<<< HEAD
    for qpsolver, qp_options, aux_options in qpsolvers:
      self.message("degenerate hessian: " + str(qpsolver))
      if 'qcqp' in str(qpsolver): continue
      solver = QpSolver("mysolver",qpsolver,{'h':H.sparsity(),'a':A.sparsity()},qp_options)
=======
    options = {"mutol": 1e-12, "artol": 1e-12, "tol":1e-12}
      
      
    for qpsolver, qp_options, aux_options in qpsolvers:
      self.message("degenerate hessian: " + str(qpsolver))
      if 'qcqp' in str(qpsolver): continue
      solver = QpSolver(qpsolver,qpStruct(h=H.sparsity(),a=A.sparsity()))
      for key, val in options.iteritems():
        if solver.hasOption(key):
           solver.setOption(key,val)
      solver.setOption(qp_options)
      solver.init()
>>>>>>> 17c4ffae

      try:
        less_digits=aux_options["less_digits"]
      except:
        less_digits=0 

      solver.setInput(H,"h")
      solver.setInput(G,"g")
      solver.setInput(A,"a")
      solver.setInput(LBX,"lbx")
      solver.setInput(UBX,"ubx")
      solver.setInput(LBA,"lba")
      solver.setInput(UBA,"uba")

      solver.evaluate()

      self.checkarray(solver.getOutput(),DMatrix([5.5,5,-10]),str(qpsolver),digits=max(1,4-less_digits)) 
      
      self.checkarray(solver.getOutput("lam_x"),DMatrix([0,0,-2.5]),str(qpsolver),digits=max(1,4-less_digits))

      self.checkarray(solver.getOutput("lam_a"),DMatrix([1.5]),str(qpsolver),digits=max(1,4-less_digits))
       
      self.assertAlmostEqual(solver.getOutput("cost")[0],-38.375,max(1,5-less_digits),str(qpsolver))
        
    
  def test_no_inequality(self):
    self.message("No inequalities present")
    H = DMatrix([[1,-1],[-1,2]])
    G = DMatrix([-2,-6])
    A =  DMatrix([[1, 1]])

      


    LBA = DMatrix([0.5])
    UBA = DMatrix([0.5])

    LBX = DMatrix([-10])
    UBX = DMatrix([10])

<<<<<<< HEAD

=======
    options = {"mutol": 1e-12, "artol": 1e-12, "tol":1e-12}
      
>>>>>>> 17c4ffae
    for qpsolver, qp_options, aux_options in qpsolvers:
      self.message("no inequality: " + str(qpsolver))
      solver = QpSolver("mysolver",qpsolver,{'h':H.sparsity(),'a':A.sparsity()},qp_options)
      
      try:
        less_digits=aux_options["less_digits"]
      except:
        less_digits=0

      solver.setInput(H,"h")
      solver.setInput(G,"g")
      solver.setInput(A,"a")
      solver.setInput(LBX,"lbx")
      solver.setInput(UBX,"ubx")
      solver.setInput(LBA,"lba")
      solver.setInput(UBA,"uba")

      solver.evaluate()

      self.assertAlmostEqual(solver.getOutput()[0],-0.5,max(1,6-less_digits),str(qpsolver))
      self.assertAlmostEqual(solver.getOutput()[1],1,max(1,6-less_digits),str(qpsolver))
    
      self.assertAlmostEqual(solver.getOutput("lam_x")[0],0,max(1,6-less_digits),str(qpsolver))
      self.assertAlmostEqual(solver.getOutput("lam_x")[1],0,max(1,6-less_digits),str(qpsolver))
<<<<<<< HEAD

=======
>>>>>>> 17c4ffae

      self.checkarray(solver.getOutput("lam_a"),DMatrix([3.5]),str(qpsolver),digits=max(1,6-less_digits))
      
      self.assertAlmostEqual(solver.getOutput("cost")[0],-3.375,max(1,6-less_digits),str(qpsolver))

  def test_no_A(self):
    self.message("No A present")
    H = DMatrix([[1,-1],[-1,2]])
    G = DMatrix([-2,-6])
    A =  DMatrix(0,2)

    LBA = DMatrix(0,1)
    UBA = DMatrix(0,1)

    LBX = DMatrix([-10])
    UBX = DMatrix([10])


<<<<<<< HEAD
 
=======
    options = {"mutol": 1e-12, "artol": 1e-12, "tol":1e-12}
      
>>>>>>> 17c4ffae
    for qpsolver, qp_options, aux_options in qpsolvers:
      if "cplex" in str(qpsolver):
        continue
      self.message("no A: " + str(qpsolver))
      solver = QpSolver("mysolver",qpsolver,{'h':H.sparsity(),'a':A.sparsity()},qp_options)
      
      try:
        less_digits=aux_options["less_digits"]
      except:
        less_digits=0

      solver.setInput(H,"h")
      solver.setInput(G,"g")
      solver.setInput(A,"a")
      solver.setInput(LBX,"lbx")
      solver.setInput(UBX,"ubx")
      solver.setInput(LBA,"lba")
      solver.setInput(UBA,"uba")

      solver.evaluate()

      self.checkarray(solver.getOutput(),DMatrix([10,8]),str(qpsolver),digits=max(1,3-less_digits))
      
      self.checkarray(solver.getOutput("lam_x"),DMatrix([0,0]),str(qpsolver),digits=max(1,4-less_digits))

      self.checkarray(solver.getOutput("lam_a"),DMatrix([]),str(qpsolver),digits=max(1,5-less_digits))
      
      self.assertAlmostEqual(solver.getOutput("cost")[0],-34,max(1,5-less_digits),str(qpsolver))
      
  def test_standard_form(self):
    H = DMatrix([[1,-1],[-1,2]])
    G = DMatrix([-2,-6])
    A =  DMatrix([1,1]).T

    LBA = DMatrix([-inf])
    UBA = DMatrix([1])

    LBX = DMatrix([-10])
    UBX = DMatrix([10])

    for qpsolver, qp_options, aux_options in qpsolvers:
      solver = QpSolver("mysolver",qpsolver,{'h':H.sparsity(),'a':A.sparsity()},qp_options)

      
<<<<<<< HEAD
=======
    for qpsolver, qp_options, aux_options in qpsolvers:
      solver = QpSolver(qpsolver,qpStruct(h=H.sparsity(),a=A.sparsity()))
      for key, val in options.iteritems():
        if solver.hasOption(key):
           solver.setOption(key,val)
      solver.setOption(qp_options)
      solver.init()
      
>>>>>>> 17c4ffae
      try:
        less_digits=aux_options["less_digits"]
      except:
        less_digits=0

      solver.setInput(H,"h")
      solver.setInput(G,"g")
      solver.setInput(A,"a")
      solver.setInput(LBX,"lbx")
      solver.setInput(UBX,"ubx")
      solver.setInput(LBA,"lba")
      solver.setInput(UBA,"uba")

      solver.evaluate()

      self.checkarray(solver.getOutput(),DMatrix([-0.2,1.2]),str(qpsolver),digits=max(1,3-less_digits))
      
      self.checkarray(solver.getOutput("lam_x"),DMatrix([0,0]),str(qpsolver),digits=max(1,4-less_digits))

      self.checkarray(solver.getOutput("lam_a"),DMatrix([3.4]),str(qpsolver),digits=max(1,5-less_digits))
<<<<<<< HEAD
=======
      
      self.assertAlmostEqual(solver.getOutput("cost")[0],-5.1,max(1,5-less_digits),str(qpsolver))
>>>>>>> 17c4ffae
      
      self.assertAlmostEqual(solver.getOutput("cost")[0],-5.1,max(1,5-less_digits),str(qpsolver))
  
  @memory_heavy()
  def test_badscaling(self):
    #return
    self.message("Badly scaled problem")
    N = 50
    H = c.diag(range(1,N+1))
    x0 = DMatrix(range(N))
    
    G = -1.0*mul(H,x0)

    A =  DMatrix(0,N)

    LBX = DMatrix([-1000]*N)
    UBX = DMatrix([1000]*N)

<<<<<<< HEAD
=======

    options = {"mutol": 1e-12, "artol": 1e-12, "tol":1e-12}
      
>>>>>>> 17c4ffae
    for qpsolver, qp_options, aux_options in qpsolvers:
      if 'cplex' in str(qpsolver):
        continue
      solver = QpSolver("mysolver",qpsolver,{'h':H.sparsity(),'a':A.sparsity()},qp_options)
           
      solver.setOption(qp_options)
      solver.init()

      try:
        less_digits=aux_options["less_digits"]
      except:
        less_digits=0

      solver.setInput(H,"h")
      solver.setInput(G,"g")
      solver.setInput(A,"a")
      solver.setInput(LBX,"lbx")
      solver.setInput(UBX,"ubx")

      solver.evaluate()

      self.checkarray(solver.getOutput(),x0,str(qpsolver)+str(qp_options),digits=max(1,2-less_digits))
      self.assertAlmostEqual(solver.getOutput("cost")[0],-0.5*mul([x0.T,H,x0]),max(1,3-less_digits),str(qpsolver))
      self.checkarray(solver.getOutput("lam_x"),DMatrix.zeros(N,1),str(qpsolver),digits=max(1,4-less_digits))
      
  def test_redundant(self):
    self.message("Redundant constraints")
    
    H = DMatrix([[1,-1,0],[-1,2,0],[0,0,0]])
    G = DMatrix([-2,-6,1])
    a = DMatrix([1,0,1])
    a_ = DMatrix([0,1,-2])
    
    for w0,w1 in [(0,2),(1,1),(0.1,0.6)]:
      
      A =  vertcat([a.T,a_.T,(w0*a+w1*a_).T])
        
      LBA = DMatrix([0,0,0])
      UBA = DMatrix([0.5,0.3,w0*0.5+w1*0.3])

      LBX = DMatrix([-10])
      UBX = DMatrix([10])
      
      options = {"mutol": 1e-12, "artol": 1e-12, "tol":1e-12}
        
      for qpsolver, qp_options, aux_options in qpsolvers:
        if 'qcqp' in str(qpsolver): continue
<<<<<<< HEAD
        solver = QpSolver("mysolver",qpsolver,{'h':H.sparsity(),'a':A.sparsity()},qp_options)
=======
        solver = QpSolver(qpsolver,qpStruct(h=H.sparsity(),a=A.sparsity()))
        for key, val in options.iteritems():
          if solver.hasOption(key):
             solver.setOption(key,val)
        solver.setOption(qp_options)
        solver.init()
>>>>>>> 17c4ffae

        try:
          less_digits=aux_options["less_digits"]
        except:
          less_digits=0
        
        solver.setInput(H,"h")
        solver.setInput(G,"g")
        solver.setInput(A,"a")
        solver.setInput(LBX,"lbx")
        solver.setInput(UBX,"ubx")
        solver.setInput(LBA,"lba")
        solver.setInput(UBA,"uba")
        solver.evaluate()

        self.checkarray(solver.getOutput(),DMatrix([-0.19230768069,1.6846153915,0.692307690769276]),str(qpsolver),digits=max(1,6-less_digits))
        self.assertAlmostEqual(solver.getOutput("cost")[0],-5.850384678537,max(1,5-less_digits),str(qpsolver))
        self.checkarray(solver.getOutput("lam_x"),DMatrix([0,0,0]),str(qpsolver),digits=max(1,6-less_digits))
        self.checkarray(mul(A.T,solver.getOutput("lam_a")),DMatrix([3.876923073076,2.4384615365384965,-1]),str(qpsolver),digits=max(1,6-less_digits))
        
  def test_linear(self):
    H = DMatrix(2,2)
    A = DMatrix([ [-1,1],[1,1],[1,-2]])
    LBA = DMatrix([ -inf, 2, -inf ])
    UBA = DMatrix([ 1, inf, 4 ])
    LBX = DMatrix([ -inf, 0 ])
    UBX = DMatrix([ inf, inf ])
    G = DMatrix([ 2, 1 ])


<<<<<<< HEAD
    for qpsolver, qp_options, aux_options in qpsolvers:
      if 'qcqp' in str(qpsolver): continue
      solver = QpSolver("mysolver",qpsolver,{'h':H.sparsity(),'a':A.sparsity()},qp_options)

=======
    options = {"mutol": 1e-12, "artol": 1e-12, "tol":1e-12}
      
    for qpsolver, qp_options, aux_options in qpsolvers:
      if 'qcqp' in str(qpsolver): continue
      solver = QpSolver(qpsolver,qpStruct(h=H.sparsity(),a=A.sparsity()))
      for key, val in options.iteritems():
        if solver.hasOption(key):
           solver.setOption(key,val)
      solver.setOption(qp_options)
      solver.init()
      
>>>>>>> 17c4ffae
      try:
        less_digits=aux_options["less_digits"]
      except:
        less_digits=0

      solver.setInput(H,"h")
      solver.setInput(G,"g")
      solver.setInput(A,"a")
      solver.setInput(LBX,"lbx")
      solver.setInput(UBX,"ubx")
      solver.setInput(LBA,"lba")
      solver.setInput(UBA,"uba")

      solver.evaluate()

      self.checkarray(solver.getOutput(),DMatrix([0.5,1.5]),str(qpsolver),digits=max(1,5-less_digits))
      self.checkarray(solver.getOutput("lam_x"),DMatrix([0,0]),str(qpsolver),digits=max(1,5-less_digits))

      self.checkarray(solver.getOutput("lam_a"),DMatrix([0.5,-1.5,0]),str(qpsolver),digits=max(1,5-less_digits))
      
      self.assertAlmostEqual(solver.getOutput("cost")[0],2.5,max(1,5-less_digits),str(qpsolver))
      
  def test_linear2(self):
    H = DMatrix(2,2)
    A = DMatrix([[-1,1],[1,1],[1,-2]])
    LBA = DMatrix([ -inf, 2, -inf ])
    UBA = DMatrix([ 1, inf, 4 ])
    LBX = DMatrix([ -inf, 3 ])
    UBX = DMatrix([ inf, 3 ])
    G = DMatrix([ 2.0, 1.0 ])


<<<<<<< HEAD
=======
    options = {"mutol": 1e-12, "artol": 1e-12, "tol":1e-12}
      
>>>>>>> 17c4ffae
    for qpsolver, qp_options, aux_options in qpsolvers:
      if 'qcqp' in str(qpsolver): continue
      if 'nlp' in str(qpsolver): continue
      solver = QpSolver("msyolver",qpsolver,{'h':H.sparsity(),'a':A.sparsity()},qp_options)

      try:
        less_digits=aux_options["less_digits"]
      except:
        less_digits=0

      try:
        less_digits=aux_options["less_digits"]
      except:
        less_digits=0

      solver.setInput(H,"h")
      solver.setInput(G,"g")
      solver.setInput(A,"a")
      solver.setInput(LBX,"lbx")
      solver.setInput(UBX,"ubx")
      solver.setInput(LBA,"lba")
      solver.setInput(UBA,"uba")

      solver.evaluate()

      self.checkarray(solver.getOutput(),DMatrix([2,3]),str(qpsolver),digits=max(1,5-less_digits))
      self.checkarray(solver.getOutput("lam_x"),DMatrix([0,-3]),str(qpsolver),digits=max(1,5-less_digits))

      self.checkarray(solver.getOutput("lam_a"),DMatrix([2,0,0]),str(qpsolver),digits=max(1,5-less_digits))
      
      self.assertAlmostEqual(solver.getOutput("cost")[0],7,max(1,5-less_digits),str(qpsolver))
      
if __name__ == '__main__':
    unittest.main()<|MERGE_RESOLUTION|>--- conflicted
+++ resolved
@@ -58,12 +58,9 @@
 
 if QpSolver.hasPlugin("qcqp.socp.mosek"):
   qpsolvers.append(("qcqp.socp.mosek",{"qcqp_solver_options.socp_solver_options": {"MSK_DPAR_INTPNT_CO_TOL_REL_GAP":1e-10}},{"less_digits": 3}))
-<<<<<<< HEAD
-=======
 
 if QpSolver.hasPlugin("qcqp.socp.ecos"):
   qpsolvers.append(("qcqp.socp.ecos",{"qcqp_solver_options.socp_solver_options": {"reltol":1e-10,"abstol":1e-10}},{"less_digits": 2}))
->>>>>>> 17c4ffae
 
 print qpsolvers
 
@@ -81,21 +78,11 @@
     LBX = DMatrix([0]*2)
     UBX = DMatrix([inf,-inf])
 
-<<<<<<< HEAD
-
-=======
-    options = {"mutol": 1e-12, "artol": 1e-12, "tol":1e-12}
-      
->>>>>>> 17c4ffae
+
     for qpsolver, qp_options, aux_options in qpsolvers:
       self.message("general_convex: " + str(qpsolver))
 
       solver = QpSolver("mysolver",qpsolver,{'h':H.sparsity(),'a':A.sparsity()},qp_options)
-
-      try:
-        less_digits=aux_options["less_digits"]
-      except:
-        less_digits=0
 
       try:
         less_digits=aux_options["less_digits"]
@@ -129,11 +116,6 @@
       self.message("general_convex: " + str(qpsolver))
 
       solver = QpSolver("mysolver",qpsolver,{'h':H.sparsity(),'a':A.sparsity()},qp_options)
-
-      try:
-        less_digits=aux_options["less_digits"]
-      except:
-        less_digits=0
 
       try:
         less_digits=aux_options["less_digits"]
@@ -176,11 +158,6 @@
       except:
         less_digits=0
 
-      try:
-        less_digits=aux_options["less_digits"]
-      except:
-        less_digits=0
-
       solver.setInput(H,"h")
       solver.setInput(G,"g")
       solver.setInput(A,"a")
@@ -223,11 +200,6 @@
       except:
         less_digits=0
 
-      try:
-        less_digits=aux_options["less_digits"]
-      except:
-        less_digits=0
-
       solver.setInput(H,"h")
       solver.setInput(G,"g")
       solver.setInput(A,"a")
@@ -313,21 +285,11 @@
     LBX = DMatrix([0]*5)
     UBX = DMatrix([inf]*5)
 
-<<<<<<< HEAD
   
-=======
-    options = { "mutol": 1e-12, "artol": 1e-12, "tol":1e-12}
-      
->>>>>>> 17c4ffae
     for qpsolver, qp_options, aux_options in qpsolvers:
       self.message("general_convex: " + str(qpsolver))
 
       solver = QpSolver("mysolver",qpsolver,{'h':H.sparsity(),'a':A.sparsity()},qp_options)
-
-      try:
-        less_digits=aux_options["less_digits"]
-      except:
-        less_digits=0
 
       try:
         less_digits=aux_options["less_digits"]
@@ -364,11 +326,6 @@
     LBX = DMatrix([0]*2)
     UBX = DMatrix([inf]*2)
 
-<<<<<<< HEAD
-=======
-    options = { "mutol": 1e-12, "artol": 1e-12, "tol":1e-12}
-      
->>>>>>> 17c4ffae
     for qpsolver, qp_options, aux_options in qpsolvers:
       self.message("general_nonconvex: " + str(qpsolver))
       if not("cplex" in str(qpsolver)):
@@ -396,16 +353,7 @@
       self.message("equality: " + str(qpsolver))
       if "ooqp" in str(qpsolver):
         continue
-<<<<<<< HEAD
       solver = QpSolver("mysolver",qpsolver,{'h':H.sparsity(),'a':Sparsity.dense(3,2)},qp_options)
-=======
-      solver = QpSolver(qpsolver,qpStruct(h=H.sparsity(),a=Sparsity.dense(3,2)))
-      for key, val in options.iteritems():
-        if solver.hasOption(key):
-           solver.setOption(key,val)
-      solver.setOption(qp_options)
-      solver.init()
->>>>>>> 17c4ffae
 
       try:
         less_digits=aux_options["less_digits"]      
@@ -436,11 +384,7 @@
 
       self.assertAlmostEqual(solver.getOutput()[0],0.5,max(1,6-less_digits),str(qpsolver))
       self.assertAlmostEqual(solver.getOutput()[1],1.25,max(1,6-less_digits),str(qpsolver))
-<<<<<<< HEAD
-    
-=======
-
->>>>>>> 17c4ffae
+    
       self.assertAlmostEqual(solver.getOutput("lam_x")[0],4.75,max(1,6-less_digits),str(qpsolver))
       self.assertAlmostEqual(solver.getOutput("lam_x")[1],0,max(1,6-less_digits),str(qpsolver))
 
@@ -494,25 +438,10 @@
     LBX = DMatrix([-10])
     UBX = DMatrix([10])
 
-<<<<<<< HEAD
     for qpsolver, qp_options, aux_options in qpsolvers:
       self.message("degenerate hessian: " + str(qpsolver))
       if 'qcqp' in str(qpsolver): continue
       solver = QpSolver("mysolver",qpsolver,{'h':H.sparsity(),'a':A.sparsity()},qp_options)
-=======
-    options = {"mutol": 1e-12, "artol": 1e-12, "tol":1e-12}
-      
-      
-    for qpsolver, qp_options, aux_options in qpsolvers:
-      self.message("degenerate hessian: " + str(qpsolver))
-      if 'qcqp' in str(qpsolver): continue
-      solver = QpSolver(qpsolver,qpStruct(h=H.sparsity(),a=A.sparsity()))
-      for key, val in options.iteritems():
-        if solver.hasOption(key):
-           solver.setOption(key,val)
-      solver.setOption(qp_options)
-      solver.init()
->>>>>>> 17c4ffae
 
       try:
         less_digits=aux_options["less_digits"]
@@ -553,12 +482,7 @@
     LBX = DMatrix([-10])
     UBX = DMatrix([10])
 
-<<<<<<< HEAD
-
-=======
-    options = {"mutol": 1e-12, "artol": 1e-12, "tol":1e-12}
-      
->>>>>>> 17c4ffae
+
     for qpsolver, qp_options, aux_options in qpsolvers:
       self.message("no inequality: " + str(qpsolver))
       solver = QpSolver("mysolver",qpsolver,{'h':H.sparsity(),'a':A.sparsity()},qp_options)
@@ -583,10 +507,7 @@
     
       self.assertAlmostEqual(solver.getOutput("lam_x")[0],0,max(1,6-less_digits),str(qpsolver))
       self.assertAlmostEqual(solver.getOutput("lam_x")[1],0,max(1,6-less_digits),str(qpsolver))
-<<<<<<< HEAD
-
-=======
->>>>>>> 17c4ffae
+
 
       self.checkarray(solver.getOutput("lam_a"),DMatrix([3.5]),str(qpsolver),digits=max(1,6-less_digits))
       
@@ -605,12 +526,7 @@
     UBX = DMatrix([10])
 
 
-<<<<<<< HEAD
  
-=======
-    options = {"mutol": 1e-12, "artol": 1e-12, "tol":1e-12}
-      
->>>>>>> 17c4ffae
     for qpsolver, qp_options, aux_options in qpsolvers:
       if "cplex" in str(qpsolver):
         continue
@@ -655,17 +571,6 @@
       solver = QpSolver("mysolver",qpsolver,{'h':H.sparsity(),'a':A.sparsity()},qp_options)
 
       
-<<<<<<< HEAD
-=======
-    for qpsolver, qp_options, aux_options in qpsolvers:
-      solver = QpSolver(qpsolver,qpStruct(h=H.sparsity(),a=A.sparsity()))
-      for key, val in options.iteritems():
-        if solver.hasOption(key):
-           solver.setOption(key,val)
-      solver.setOption(qp_options)
-      solver.init()
-      
->>>>>>> 17c4ffae
       try:
         less_digits=aux_options["less_digits"]
       except:
@@ -686,11 +591,6 @@
       self.checkarray(solver.getOutput("lam_x"),DMatrix([0,0]),str(qpsolver),digits=max(1,4-less_digits))
 
       self.checkarray(solver.getOutput("lam_a"),DMatrix([3.4]),str(qpsolver),digits=max(1,5-less_digits))
-<<<<<<< HEAD
-=======
-      
-      self.assertAlmostEqual(solver.getOutput("cost")[0],-5.1,max(1,5-less_digits),str(qpsolver))
->>>>>>> 17c4ffae
       
       self.assertAlmostEqual(solver.getOutput("cost")[0],-5.1,max(1,5-less_digits),str(qpsolver))
   
@@ -709,12 +609,6 @@
     LBX = DMatrix([-1000]*N)
     UBX = DMatrix([1000]*N)
 
-<<<<<<< HEAD
-=======
-
-    options = {"mutol": 1e-12, "artol": 1e-12, "tol":1e-12}
-      
->>>>>>> 17c4ffae
     for qpsolver, qp_options, aux_options in qpsolvers:
       if 'cplex' in str(qpsolver):
         continue
@@ -762,16 +656,7 @@
         
       for qpsolver, qp_options, aux_options in qpsolvers:
         if 'qcqp' in str(qpsolver): continue
-<<<<<<< HEAD
         solver = QpSolver("mysolver",qpsolver,{'h':H.sparsity(),'a':A.sparsity()},qp_options)
-=======
-        solver = QpSolver(qpsolver,qpStruct(h=H.sparsity(),a=A.sparsity()))
-        for key, val in options.iteritems():
-          if solver.hasOption(key):
-             solver.setOption(key,val)
-        solver.setOption(qp_options)
-        solver.init()
->>>>>>> 17c4ffae
 
         try:
           less_digits=aux_options["less_digits"]
@@ -802,24 +687,10 @@
     G = DMatrix([ 2, 1 ])
 
 
-<<<<<<< HEAD
     for qpsolver, qp_options, aux_options in qpsolvers:
       if 'qcqp' in str(qpsolver): continue
       solver = QpSolver("mysolver",qpsolver,{'h':H.sparsity(),'a':A.sparsity()},qp_options)
 
-=======
-    options = {"mutol": 1e-12, "artol": 1e-12, "tol":1e-12}
-      
-    for qpsolver, qp_options, aux_options in qpsolvers:
-      if 'qcqp' in str(qpsolver): continue
-      solver = QpSolver(qpsolver,qpStruct(h=H.sparsity(),a=A.sparsity()))
-      for key, val in options.iteritems():
-        if solver.hasOption(key):
-           solver.setOption(key,val)
-      solver.setOption(qp_options)
-      solver.init()
-      
->>>>>>> 17c4ffae
       try:
         less_digits=aux_options["less_digits"]
       except:
@@ -852,11 +723,6 @@
     G = DMatrix([ 2.0, 1.0 ])
 
 
-<<<<<<< HEAD
-=======
-    options = {"mutol": 1e-12, "artol": 1e-12, "tol":1e-12}
-      
->>>>>>> 17c4ffae
     for qpsolver, qp_options, aux_options in qpsolvers:
       if 'qcqp' in str(qpsolver): continue
       if 'nlp' in str(qpsolver): continue
@@ -867,11 +733,6 @@
       except:
         less_digits=0
 
-      try:
-        less_digits=aux_options["less_digits"]
-      except:
-        less_digits=0
-
       solver.setInput(H,"h")
       solver.setInput(G,"g")
       solver.setInput(A,"a")
